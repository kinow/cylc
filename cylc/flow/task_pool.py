--- conflicted
+++ resolved
@@ -37,7 +37,6 @@
 from cylc.flow.task_job_logs import get_task_job_id
 from cylc.flow.task_proxy import TaskProxy
 from cylc.flow.task_state import (
-<<<<<<< HEAD
     TASK_STATUSES_ACTIVE,
     TASK_STATUSES_FAILURE,
     TASK_STATUSES_NOT_STALLED,
@@ -50,23 +49,9 @@
     TASK_STATUS_RUNNING,
     TASK_STATUS_SUCCEEDED,
     TASK_STATUS_FAILED,
-=======
     TASK_OUTPUT_EXPIRED,
     TASK_OUTPUT_FAILED,
     TASK_OUTPUT_SUCCEEDED,
-    TASK_STATUSES_ACTIVE,
-    TASK_STATUSES_NOT_STALLED,
-    TASK_STATUS_EXPIRED,
-    TASK_STATUS_FAILED,
-    TASK_STATUS_QUEUED,
-    TASK_STATUS_READY,
-    TASK_STATUS_RETRYING,
-    TASK_STATUS_RUNNING,
-    TASK_STATUS_SUBMITTED,
-    TASK_STATUS_SUBMIT_RETRYING,
-    TASK_STATUS_SUCCEEDED,
-    TASK_STATUS_WAITING
->>>>>>> eafbdbfb
 )
 from cylc.flow.wallclock import get_current_time_string
 from cylc.flow.platforms import get_platform
@@ -408,17 +393,6 @@
             elif status == TASK_STATUS_READY:
                 # put back to be readied again.
                 status = TASK_STATUS_WAITING
-<<<<<<< HEAD
-                itask.state.set_prerequisites_all_satisfied()
-
-            elif status in (
-                    TASK_STATUS_SUCCEEDED,
-            ):
-                itask.state.set_prerequisites_all_satisfied()
-
-            itask.state.reset(status)
-=======
->>>>>>> eafbdbfb
 
             # Running or finished task can have completed custom outputs.
             if itask.state(
