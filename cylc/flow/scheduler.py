--- conflicted
+++ resolved
@@ -370,19 +370,7 @@
         self.message_queue = Queue()
         self.ext_trigger_queue = Queue()
         self.suite_event_handler = SuiteEventHandler(self.proc_pool)
-<<<<<<< HEAD
-        self.job_pool = JobPool(self.suite, self.owner)
-=======
         self.job_pool = JobPool(self)
-        self.task_events_mgr = TaskEventsManager(
-            self.suite, self.proc_pool, self.suite_db_mgr, self.broadcast_mgr,
-            self.job_pool, timestamp=self.options.log_timestamp)
-        self.task_events_mgr.uuid_str = self.uuid_str
-        self.task_job_mgr = TaskJobManager(
-            self.suite, self.proc_pool, self.suite_db_mgr,
-            self.task_events_mgr, self.job_pool)
-        self.task_job_mgr.task_remote_mgr.uuid_str = self.uuid_str
->>>>>>> eafbdbfb
 
         self.xtrigger_mgr = XtriggerManager(
             self.suite,
@@ -400,7 +388,8 @@
             self.suite_db_mgr,
             self.broadcast_mgr,
             self.xtrigger_mgr,
-            self.job_pool
+            self.job_pool,
+            self.options.log_timestamp
         )
         self.task_events_mgr.uuid_str = self.uuid_str
 
