--- conflicted
+++ resolved
@@ -32,14 +32,7 @@
 # Run detached.
 suite_run_ok "${TEST_NAME_BASE}-run" cylc run "${SUITE_NAME}"
 #-------------------------------------------------------------------------------
-<<<<<<< HEAD
-create_test_global_config "" "
-[hosts]
-   [[localhost]]
-        tail command template = $PWD/bin/my-tailer.sh %(filename)s"
-=======
 
->>>>>>> e611eee6
 #-------------------------------------------------------------------------------
 cylc suite-state "${SUITE_NAME}" -t 'foo' -p '1' -S 'start' --interval=1
 sleep 1
