#!/usr/bin/env python

#C: THIS FILE IS PART OF THE CYLC FORECAST SUITE METASCHEDULER.
#C: Copyright (C) 2008-2011 Hilary Oliver, NIWA
#C: 
#C: This program is free software: you can redistribute it and/or modify
#C: it under the terms of the GNU General Public License as published by
#C: the Free Software Foundation, either version 3 of the License, or
#C: (at your option) any later version.
#C:
#C: This program is distributed in the hope that it will be useful,
#C: but WITHOUT ANY WARRANTY; without even the implied warranty of
#C: MERCHANTABILITY or FITNESS FOR A PARTICULAR PURPOSE.  See the
#C: GNU General Public License for more details.
#C:
#C: You should have received a copy of the GNU General Public License
#C: along with this program.  If not, see <http://www.gnu.org/licenses/>.

import re, os, sys, logging
from time import sleep
from optparse import OptionParser
from OrderedDict import OrderedDict
from cylc.mkdir_p import mkdir_p
from cylc.execute import execute
from cylc.job_submission.job_submit import job_submit
from cylc.config import config, SuiteConfigError
from cylc.registration import RegPath, dbgetter, RegistrationError
from cylc import pimp_my_logger
from cylc.taskid import id, TaskIDError
from cylc.locking.suite_lock import suite_lock
from cylc.locking.lockserver import lockserver
from cylc.task_types import task
from cylc.task_types import clocktriggered
from cylc import accelerated_clock
from cylc.hostname import hostname
from cylc.port_scan import SuiteIdentificationError
<<<<<<< HEAD
=======
from cylc.registration import delimiter_re
from cylc.version import compat
>>>>>>> ddcf864a

usage = """cylc [task] submit|single [options] SUITE TASK

Submit a single task to run exactly as it would be submitted by its 
parent suite, in terms of both execution environment and job submission
method. This can be used as an easy way to run single tasks for any
reason, but it is particularly useful during suite development.

If the parent suite is running at the same time and it has acquired an
exclusive suite lock (which means you cannot running multiple instances
of the suite at once, even under different registrations) then the
lockserver will let you 'submit' a task from the suite only under the
same registration, and only if the task is not locked (i.e. only if 
the same task, NAME%CYCLE, is not currently running in the suite). 

Arguments:
   SUITE           Registered name of the target suite.
   TASK            Identity of the task to run (NAME%YYYYMMDDHH).""" 

def commandline_parser():
    parser = OptionParser( usage )

    parser.set_defaults( sched=False, dry_run=False )

    parser.add_option( "-d", "--dry-run",
            help="Generate the cylc task execution file for the "
            "task and report how it would be submitted to run.",
            action="store_true", dest="dry_run" )

    parser.add_option( "--scheduler",
            help="(EXPERIMENTAL) tell the task to run as a scheduler task, "
            "i.e. to attempt to communicate with a task proxy in a running "
            "cylc suite (you probably do not want to do this).",
            action="store_true", dest="sched" )

    return parser

# parse command line options and arguments-----------------------------
parser = commandline_parser()
( options, args ) = parser.parse_args()

if len( args ) != 2:
    parser.error( "suite name and task ID required." )

# get input args------------------------------------------------------
reg = args[0]
task_id = args[1]

# find location of the suite definition directory --------------------
dbg = dbgetter()
try:
    suite, suiterc = dbg.get_suite(reg)
except RegistrationError,x:
    raise SystemExit(x)

compat( suite, suiterc ).execute( sys.argv )

suite_dir = os.path.dirname(suiterc)
# For user-defined job submission methods:
sys.path.append( os.path.join( suite_dir, 'python' ))

# check task ---------------------------------------------------------
try:
    tid = id( task_id )
except TaskIDError, x:
    raise SystemExit(x)
else:
    task_name = tid.name
    ctime = tid.tag

owner = os.environ['USER']

# load suite config item --------------------------------------------
try:
    config = config( suite, suiterc )
    config.create_directories( task_name )
except SuiteConfigError,x:
    raise SystemExit(x)

# modify logging dir for single task submit so as not to alter suite logs
logging_dir = os.path.join( config['cylc']['logging']['directory'], 'submit' ) 

# create logging dir if necessary
try:
    mkdir_p( logging_dir )
except Exception,x:
    print >> sys.stderr, x
    print >> sys.stderr, 'ERROR, illegal logging directory?', logging_dir
    sys.exit(1)

use_lockserver = False
if config['cylc']['lockserver']['enable']:
    use_lockserver = True
    try:
        lockserver_port = lockserver( hostname ).get_port()
    except SuiteIdentificationError, x:
        raise SystemExit( 'Lockserver not found. See \'cylc lockserver status\'')

    # Request suite access from the lock server. If the task's parent
    # suite has an exclusive lock, we can use submit only via the
    # same suite registration. submit does not need to call
    # release_suite_access()
    if not suite_lock( suite, suite_dir, hostname, lockserver_port, 'submit' ).request_suite_access():
        raise SystemExit( 'ERROR: failed to acquire a suite lock' )

# No TASK EVENT HOOKS are set for the submit command because there is
# no scheduler instance watching for task failure etc. 

# Running in UTC time? (else just use the system clock)
utc = config['cylc']['UTC mode']
dclock = accelerated_clock.clock( None, None, utc, False ) 

# CYLC EXECUTION ENVIRONMENT
cylcenv = OrderedDict()
cylcenv[ 'CYLC_DIR' ] = os.environ[ 'CYLC_DIR' ]
if options.sched:
    cylcenv[ 'CYLC_MODE' ] = 'scheduler'
else:
    cylcenv[ 'CYLC_MODE' ] = 'submit'
cylcenv[ 'CYLC_SUITE_HOST' ] = hostname
cylcenv[ 'CYLC_SUITE_PORT' ] = 'NONE'
cylcenv[ 'CYLC_SUITE_DEF_PATH' ] =  re.sub( os.environ['HOME'], '$HOME', suite_dir )
cylcenv[ 'CYLC_SUITE_REG_NAME' ] = suite
cylcenv[ 'CYLC_SUITE_REG_PATH' ] = RegPath( suite ).get_fpath()
cylcenv[ 'CYLC_SUITE_OWNER' ] = owner
cylcenv[ 'CYLC_USE_LOCKSERVER' ] = str( use_lockserver )
if use_lockserver:
    cylcenv[ 'CYLC_LOCKSERVER_PORT' ] = str( lockserver_port )
cylcenv[ 'CYLC_UTC' ] = str(utc)

# SCHEDULER ENVIRONMENT
# Access to the suite bin directory for alert scripts executed
# by the scheduler (probably not required for single submit).
os.environ['PATH'] = suite_dir + '/bin:' + os.environ['PATH'] 
# User-defined variables in the scheduler environment
senv = config['cylc']['environment']
for var in senv:
    os.environ[var] = os.path.expandvars(senv[var])
# Also put cylcenv variables in the scheduler environment
for var in cylcenv:
    os.environ[var] = cylcenv[var]

# nasty kludge to give the simulation mode clock to task classes:
task.task.clock = dclock
clocktriggered.clocktriggered.clock = dclock
task.task.suite = suite

# create the log
log = logging.getLogger( "main" )
pimp_my_logger.pimp_it( log, logging_dir, \
        config['cylc']['logging']['roll over at start-up'], \
        logging.INFO, dclock )

job_submit.cylc_env = cylcenv

# intantiate the task--------------------------------------------------
if task_name in config.get_asynchronous_task_name_list():
    tag = '1'  # asynchronous tasks always start with tag = 1
else:
    tag = ctime
try:
    task_proxy = config.get_task_proxy( task_name, tag, 'waiting', stopctime=None, startup=True )
except KeyError, x:
    try:
        task_proxy = config.get_task_proxy_raw( task_name, tag, 'waiting', stopctime=None, startup=True, test=False, strict=False )
    except SuiteConfigError,x:
        print >> sys.stderr, 'ERROR:', task_name, 'is not defined by graph or [tasks] section'
        print >> sys.stderr, x
        sys.exit(1)

# SUBMIT THE TASK TO RUN-----------------------------------------------
if not options.dry_run:
    print "Logging directory: " + logging_dir
    print
task_proxy.run_external_task( dry_run=options.dry_run )
print<|MERGE_RESOLUTION|>--- conflicted
+++ resolved
@@ -34,11 +34,7 @@
 from cylc import accelerated_clock
 from cylc.hostname import hostname
 from cylc.port_scan import SuiteIdentificationError
-<<<<<<< HEAD
-=======
-from cylc.registration import delimiter_re
 from cylc.version import compat
->>>>>>> ddcf864a
 
 usage = """cylc [task] submit|single [options] SUITE TASK
 
