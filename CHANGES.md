# Selected Cylc Changes

Internal changes that do not directly affect users may not be listed here.  For
all changes see the [closed
milestones](https://github.com/cylc/cylc-flow/milestones?state=closed) for each
release.

## Backward-incompatible changes in Cylc-8.x

Cylc 8.0aX (alpha) releases are not compatible with Cylc 7 or with previous
8.0aX releases, as the API is still under heavy development.

The Cylc server program and CLI codebase is now a Python 3 package that can be
installed from PyPI with `pip` (see #2990), and has been renamed to
`cylc-flow`. The name `cylc` is now used as a native Python package namespace
to allow other projects to re-use it and extend Cylc with plug-ins.

The old PyGTK GUI is being replaced by a Web UI, with development managed in
the cylc/cylc-ui repository (and see also cylc/cylc-uiserver).

The User Guide and other documentation has been removed from the Python package
to the cylc/cylc-doc repository.

The commands `cylc-profile-battery`, `cylc-test-battery`, `cylc-license`
have been removed, and `cylc graph` is only retained for text output
used in tests (it will be re-implemented in the new web UI).

The xtrigger examples were moved to a separate `cylc/cylc-xtriggers` project
(see #3123).

Jinja filters were moved from its `Jinja2Filters` folder to within the `cylc`
namespace, under `cylc.jinja.filters`.

Cylc Review was also removed in this version.

-------------------------------------------------------------------------------
<<<<<<< HEAD
<<<<<<< HEAD
## __cylc-8.0a3 (2020-Q3?)__

[#3515](https://github.com/cylc/cylc-flow/pull/3515) - spawn-on-demand: a more
efficient way of the evolving the workflow via the graph.
=======
## __cylc-8.0a3 (2020-08?)__

Fourth alpha release of Cylc 8.

(See note on cylc-8 backward-incompatible changes, above)

### Enhancements

[#3692](https://github.com/cylc/cylc-flow/pull/3692) - Use the `$EDITOR`
and `$GEDITOR` environment variables to determine the default editor to use.
>>>>>>> 3d01171d

-------------------------------------------------------------------------------
## __cylc-8.0a2 (2020-07-03)__

Third alpha release of Cylc 8.

(See note on cylc-8 backward-incompatible changes, above)

The commands `cylc submit` and `cylc jobscript` have been removed.

### Enhancements

[#3389](https://github.com/cylc/cylc-flow/pull/3389) - Publisher/Subscriber
network components added (0MQ PUB/SUB pattern). Used to publish fine-grained
data-store updates for the purposes of UI Server data sync, this change also
includes CLI utility: `cylc subscribe`.

[#3402](https://github.com/cylc/cylc-flow/pull/3402) - removed automatic task
job status message retries (problems that prevent message transmission are
almost never transient, and in practice job polling is the only way to
recover).

[#3463](https://github.com/cylc/cylc-flow/pull/3463) - cylc tui:
A new terminal user interface to replace the old `cylc monitor`.
An interactive collapsible tree to match the new web interface.

[#3559](https://github.com/cylc/cylc-flow/pull/3559) - Cylc configuration
files are now auto-documented from their definitions.

[#3617](https://github.com/cylc/cylc-flow/pull/3617) - For integer cycling mode
there is now a default initial cycle point of 1.

### Fixes

[#3618](https://github.com/cylc/cylc-flow/pull/3618) - Clear queue configuration
warnings for referencing undefined or unused tasks.

[#3596](https://github.com/cylc/cylc-flow/pull/3596) - Fix a bug that could
prevent housekeeping of the task_action_timers DB table and cause many warnings
at restart.

[#3602](https://github.com/cylc/cylc-flow/pull/3602) - Fix a bug that prevented
cycle point format conversion by the `cylc suite-state` command and the
`suite_state` xtrigger function, if the target suite used the default format
but downstream command or suite did not.

[#3541](https://github.com/cylc/cylc-flow/pull/3541) - Don't warn that a task
was already added to an internal queue, if the queue is the same.

[#3409](https://github.com/cylc/cylc-flow/pull/3409) - prevent cylc-run from
creating directories when executed for suites that do not exist.

[#3433](https://github.com/cylc/cylc-flow/pull/3433) - fix server abort at
shutdown during remote run dir tidy (introduced during Cylc 8 development).

[#3493](https://github.com/cylc/cylc-flow/pull/3493) - Update jinja2 and
pyzmq, as well as some test/dev dependencies. Fixes Jinja2 error where
validation shows incorrect context.

[#3531](https://github.com/cylc/cylc-flow/pull/3531) - Fix job submission to
SLURM when task name has a percent `%` character.

[#3543](https://github.com/cylc/cylc-flow/pull/3543) - fixed pipe polling
issue observed on darwin (BSD) which could cause Cylc to hang.

-------------------------------------------------------------------------------
## __cylc-8.0a1 (2019-09-18)__

Second alpha release of Cylc 8.

(See note on cylc-8 backward-incompatible changes, above)

### Enhancements

[#3377](https://github.com/cylc/cylc-flow/pull/3377) - removed support for
sourcing `job-init-env.sh` in task job scripts. Use bash login scripts instead.

[#3302](https://github.com/cylc/cylc-flow/pull/3302) - improve CLI
task-globbing help.

[#2935](https://github.com/cylc/cylc-flow/pull/2935) - support alternate run
directories, particularly for sub-suites.

[#3096](https://github.com/cylc/cylc-flow/pull/3096) - add colour to the
Cylc CLI.

[#2963](https://github.com/cylc/cylc-flow/pull/2963) - make suite context
available before config parsing.

[#3274](https://github.com/cylc/cylc-flow/pull/3274) - disallow the use of
special characters in suite names.

[#3001](https://github.com/cylc/cylc-flow/pull/3001) - simplify cylc version,
dropping VERSION file and git info.

[#3007](https://github.com/cylc/cylc-flow/pull/3007) - add tests for quoting
of tilde expressions in environment section.

[#3006](https://github.com/cylc/cylc-flow/pull/3006) - remove cylc.profiling
package and cylc-profile-battery.

[#2998](https://github.com/cylc/cylc-flow/pull/2998) - Bandit security
recommendations for Cylc 8 target.

[#3024](https://github.com/cylc/cylc-flow/pull/3024) - remove remaining Cylc
Review files.

[#3022](https://github.com/cylc/cylc-flow/pull/3022) - removed LaTeX support
from check-software.

[#3029](https://github.com/cylc/cylc-flow/pull/3029) - remove dev-suites
from tests.

[#3036](https://github.com/cylc/cylc-flow/pull/3036) - re-enable EmPy
templating.

[#3044](https://github.com/cylc/cylc-flow/pull/3044) - remove GTK labels
from task states.

[#3055](https://github.com/cylc/cylc-flow/pull/3055) - simplify regexes.

[#2995](https://github.com/cylc/cylc-flow/pull/2995) - elegantly handle
known errors.

[#3069](https://github.com/cylc/cylc-flow/pull/3069) - make Python 3.7 the
min version for Cylc.

[#3068](https://github.com/cylc/cylc-flow/pull/3068) - add shellcheck to
lint shell script files.

[#3088](https://github.com/cylc/cylc-flow/pull/3088) - remove obsolete
ksh support.

[#3091](https://github.com/cylc/cylc-flow/pull/3091) - remove useless
license commands.

[#3095](https://github.com/cylc/cylc-flow/pull/3095) - run prove with
--timer.

[#3093](https://github.com/cylc/cylc-flow/pull/3093) - job.sh: run
as bash only.

[#3101](https://github.com/cylc/cylc-flow/pull/3101) - add kill all to
functional tests.

[#3123](https://github.com/cylc/cylc-flow/pull/3123) - remove Kafka
xtrigger example.

[#2990](https://github.com/cylc/cylc-flow/pull/2990) - make cylc a module.

[#3131](https://github.com/cylc/cylc-flow/pull/3131) - renamed cylc to
cylc-flow, and simplified project summary.

[#3140](https://github.com/cylc/cylc-flow/pull/3140) - cylc-flow rename in
README badges, setup.py, and a few more places.

[#3138](https://github.com/cylc/cylc-flow/pull/3138) - add suite aborted
event.

[#3132](https://github.com/cylc/cylc-flow/pull/3132) - move parsec to
cylc.parsec.

[#3113](https://github.com/cylc/cylc-flow/pull/3113) - document
select_autoescape security ignore.

[#3083](https://github.com/cylc/cylc-flow/pull/3083) - extend
ZMQClient and update docstrings.

[#3155](https://github.com/cylc/cylc-flow/pull/3155) - remove changed
variable in async_map.

[#3135](https://github.com/cylc/cylc-flow/pull/3135) - incorporate
jinja2filters into cylc.flow.jinja.filters, and use native namespaces.

[#3134](https://github.com/cylc/cylc-flow/pull/3134) - update how
CYLC_DIR is used in Cylc.

[#3165](https://github.com/cylc/cylc-flow/pull/3165) - added GitHub
Issue and Pull Request templates.

[#3272](https://github.com/cylc/cylc-flow/pull/3272),
[#3191](https://github.com/cylc/cylc-flow/pull/3191) - uniform configuration
section level for defining non-cycling and cycling graphs. E.g.:

```
# Deprecated Syntax
[scheduling]
    initial cycle point = next(T00)
    [[dependencies]]
        [[[P1D]]]
            graph = task1 => task2
```

Can now be written as:

```
# New Syntax
[scheduling]
    initial cycle point = next(T00)
    [[graph]]
        P1D = task1 => task2
```

[#3249](https://github.com/cylc/cylc-flow/pull/3249) - export the environment
variable `ISODATETIMEREF` (reference time for the `isodatetime` command from
[metomi-isodatetime](https://github.com/metomi/isodatetime/)) in task jobs to
have the same value as `CYLC_TASK_CYCLE_POINT`.

[#3286](https://github.com/cylc/cylc-flow/pull/3286) -
Removed the `cylc check-triggering` command.
Changed the `suite.rc` schema:
* Removed `[cylc]log resolved dependencies`
* Removed `[cylc][[reference test]]*` except `expected task failures`.
* Moved `[cylc]abort if any task fails` to
  `[cylc][[events]]abort if any task fails` so it lives with the other
  `abort if/on ...` settings.

[#3351](https://github.com/cylc/cylc-flow/pull/3351) - sped up suite validation
(which also affects responsiveness of suite controllers during suite startup,
restarts, and reloads).  Impact of the speedup is most noticeable when dealing
with suite configurations that contain tasks with many task outputs.

[#3358](https://github.com/cylc/cylc-flow/pull/3358) - on submitting jobs to
SLURM or LSF, the job names will now follow the pattern `task.cycle.suite`
(instead of `suite.task.cycle`), for consistency with jobs on PBS.

[#3356](https://github.com/cylc/cylc-flow/pull/3356) - default job name length
maximum for PBS is now 236 characters (i.e. assuming PBS 13 or newer). If you
are still using PBS 12 or older, you should add a site configuration to
restrict it to 15 characters.

### Fixes

[#3308](https://github.com/cylc/cylc-flow/pull/3308) - fix a long-standing bug
causing suites to stall some time after reloading a suite definition that
removed tasks from the graph.

[#3287](https://github.com/cylc/cylc-flow/pull/3287) - fix xtrigger
cycle-sequence specificity.

[#3258](https://github.com/cylc/cylc-flow/pull/3258) - leave '%'-escaped string
templates alone in xtrigger arguments.

[#3010](https://github.com/cylc/cylc-flow/pull/3010) - fixes except KeyError
in task_job_mgr.

[#3031](https://github.com/cylc/cylc-flow/pull/3031) - convert range to list
so that we can use reduce.

[#3040](https://github.com/cylc/cylc-flow/pull/3040) - add check for zero
to xrandom.

[#3018](https://github.com/cylc/cylc-flow/pull/3018) - subprocpool: use
SpooledTemporaryFile instead of TemporaryFile.

[#3032](https://github.com/cylc/cylc-flow/pull/3032) - fix syntax for
array access in cylc check-software.

[#3035](https://github.com/cylc/cylc-flow/pull/3035) - fix scheduler#shutdown
when reference-log option is used.

[#3056](https://github.com/cylc/cylc-flow/pull/3056) - fix suite freeze on
non-existent xtrigger.

[#3060](https://github.com/cylc/cylc-flow/pull/3060) - fix bug when an
AttributeError is raised, and add unit tests for xtrigger.

[#3015](https://github.com/cylc/cylc-flow/pull/3015) - use global client
zmq context.

[#3092](https://github.com/cylc/cylc-flow/pull/3092) - fix recent
shellcheck-inspired quoting errors.

[#3085](https://github.com/cylc/cylc-flow/pull/3085) - fix cylc-search
for directories without suite.rc.

[#3105](https://github.com/cylc/cylc-flow/pull/3105) - fix work location
assumption in a test.

[#3112](https://github.com/cylc/cylc-flow/pull/3112) - prepend custom
Jinja2 paths.

[#3130](https://github.com/cylc/cylc-flow/pull/3130) - remove Python 2
compatibility in setup.py for wheel.

[#3137](https://github.com/cylc/cylc-flow/pull/3137) - fix job kill
hold-retry logic.

[#3077](https://github.com/cylc/cylc-flow/pull/3077) - support single
port configuration for zmq.

[#3153](https://github.com/cylc/cylc-flow/pull/3153) - fix bug in
async_map.

[#3164](https://github.com/cylc/cylc-flow/pull/3164) - fix pclient
undefined error.

[#3173](https://github.com/cylc/cylc-flow/issues/3173) - NameError when
invalid cylc command is used (instead of a ValueError).

[#3003](https://github.com/cylc/cylc-flow/pull/3003) - Fix inheritance
with quotes using shlex.

[#3184](https://github.com/cylc/cylc-flow/pull/3184) - Fix restart
correctness when the suite has a hold point, stop point, a stop task, a stop
clock time and/or an auto stop option. These settings are now stored in the
suite run SQLite file and are retrieved on suite restart. In addition, the
settings are removed when they are consumed, e.g. if the suite stopped
previously on reaching the stop point, the stop point would be consumed, so
that on restart the suite would not stop again immediately.

The `cylc run` command can now accept `--initial-cycle-point=CYCLE-POINT`
(`--icp=CYCLE-POINT)` and `--start-cycle-point=CYCLE-POINT` options. This
change should allow the command to have  a more uniform interface with commands
such as `cylc validate`, and with the final/stop cycle point options).

After this change:
* `cylc run SUITE POINT` is equivalent to `cylc run --icp=POINT SUITE`.
* `cylc run -w SUITE POINT` is equivalent to
  `cylc run -w --start-point=POINT SUITE`.

The `cylc run` and `cylc restart` commands can now accept the
`--final-cycle-point=POINT` and `--stop-cycle-point=POINT` options. The
`--until=POINT` option is now an alias for `--final-cycle-point=POINT` option.

The `cylc run` and `cylc restart` commands can now accept the new
`--auto-shutdown` option. This option overrides the equivalent suite
configuration to force auto shutdown to be enabled. Previously, it is only
possible to disable auto shutdown on the command line.

[#3236](https://github.com/cylc/cylc-flow/pull/3236) - Fix submit number
increment logic on insert of family with tasks that were previously submitted.

[#3276](https://github.com/cylc/cylc-flow/pull/3276) - Fix log & DB recording
of broadcasts from xtriggers so they register all settings, not just one.

[#3325](https://github.com/cylc/cylc-flow/pull/3325) - Fix task event handler
*start_time* being unavailable in *started* events.

### Documentation

[#3181](https://github.com/cylc/cylc-flow/pull/3181) - moved documentation to
the new cylc/cylc-doc repository.

[#3025](https://github.com/cylc/cylc-flow/pull/3025) - fix dev-suites
reference in docs (now in examples).

[#3004](https://github.com/cylc/cylc-flow/pull/3004) - document suite
runtime interface.

[#3066](https://github.com/cylc/cylc-flow/pull/3066) - minor fix to
docs about exit-script.

[#3108](https://github.com/cylc/cylc-flow/pull/3108) - anatomy of a
job script.

[#3129](https://github.com/cylc/cylc-flow/pull/3129) - added
SECURITY.md.

[#3151](https://github.com/cylc/cylc-flow/pull/3151) - fix documentation
heading levels.

[#3158](https://github.com/cylc/cylc-flow/pull/3158) - fix \ in doco
when wrapped in ``..``.

### Security issues

None. Note that we added a `SECURITY.md` file in this release (see #3129)
with instructions for reporting security issues, as well as a
listing with current incident reports.

-------------------------------------------------------------------------------
## __cylc-8.0a0 (2019-03-12)__

First alpha release of Cylc 8. Also first release of Cylc uploaded
to PYPI: https://pypi.org/project/cylc-flow/.

(See note on cylc-8 backward-incompatible changes, above)

### Enhancements

[#2936](https://github.com/cylc/cylc-flow/pull/2936) - remove obsolete commands,
modules, configuration, and documentation.

[#2966](https://github.com/cylc/cylc-flow/pull/2966) - port Cylc to Python 3.

### Fixes

None.

### Documentation

[#2939](https://github.com/cylc/cylc-flow/pull/2939) - use higher contrast link
colours for the generated documentation.

[#2954](https://github.com/cylc/cylc-flow/pull/2954) - fix jinja2 variable
setting example suites.

[#2951](https://github.com/cylc/cylc-flow/pull/2951) - amend makefile command
and address warning.

[#2971](https://github.com/cylc/cylc-flow/pull/2971) - general single- and
multi-page User Guides.

### Security issues

None.

-------------------------------------------------------------------------------
## __cylc-7.8.1 (2019-01-25)__

Maintenance and minor enhancement release, plus new-format User Guide.

Selected user-facing changes:

### Enhancements

[#2910](https://github.com/cylc/cylc-flow/pull/2910) - replace LaTeX-generated HTML
and PDF User Guide with Sphinx-generated HTML.

[#2815](https://github.com/cylc/cylc-flow/pull/2815) - allow initial cycle point
relative to current time.

[#2902](https://github.com/cylc/cylc-flow/pull/2902) - expose suite UUID to event
handlers.

### Fixes

[#2932](https://github.com/cylc/cylc-flow/pull/2932) - fix possible blocking pipe
due to chatty job submission (and other subprocess) commands.

[#2921](https://github.com/cylc/cylc-flow/pull/2921) - better suite validation
warning for out-of-bounds cycling sequences.

[#2924](https://github.com/cylc/cylc-flow/pull/2924) - fix and expand 7.8.0 `cylc
review` documentation in the User Guide.

-------------------------------------------------------------------------------
## __cylc-7.8.0 (2018-11-27)__

Minor release with over 120 issues closed. Significant issues include:

### Enhancements

[#2693](https://github.com/cylc/cylc-flow/pull/2693) - __auto host selection__; and
[#2809](https://github.com/cylc/cylc-flow/pull/2809) - __auto migration__.
`cylc run` and `cylc restart` can now select the best host (based on several
metrics) on which to launch suite server programs. And running suites
can be told (via global config) to self-migrate to another available host, e.g.
for server maintenance. (The pool of suite hosts should see a shared
filesystem).

[#2614](https://github.com/cylc/cylc-flow/pull/2614) and
[#2821](https://github.com/cylc/cylc-flow/pull/2821) - __web-based job log viewer__ -
 `cylc review` (migration of "Rose Bush" from the Rose project).


[#2339](https://github.com/cylc/cylc-flow/pull/2339) - __general external
triggering__: tasks can trigger off of arbitrary user-defined Python functions
called periodically by the suite server program, with built-in functions
for suite-state (inter-suite) triggering and clock triggering (these
deprecate the existing suite-state polling tasks and clock-triggered tasks).

[#2734](https://github.com/cylc/cylc-flow/pull/2734) - __EmPy templating__
support, as an alternative to Jinja2. _"EmPy allows embedding plain Python code
within templates and doesn't enforce any particular templating philosophy."_

[#2733](https://github.com/cylc/cylc-flow/pull/2733) - enhanced Jinja2 support:
- __import pure Python modules__ in the same way as template modules
- Jinja2Tests and Jinja2Globals, for custom "is" tests and global variables
  (c.f. our existing Jinja2Filters for custom filters).

[#2682](https://github.com/cylc/cylc-flow/pull/2682) - new built-in
Jinja2 filter to convert ISO8601 date-time durations to
decimal seconds or hours.

[#2842](https://github.com/cylc/cylc-flow/pull/2842) - `cylc gui` and
`cylc graph` - better integration with system desktop themes, including dark
themes; and other minor graph visualization improvements.

[#2807](https://github.com/cylc/cylc-flow/pull/2807) - task output events (event
handlers can now be triggered when a task reports a registered output message).

[#2868](https://github.com/cylc/cylc-flow/pull/2868) - a new task
runtime config item `exit-script`, for scripting to be executed at the
last moment after successful job completion. (Companion of `err-script`).

[#2781](https://github.com/cylc/cylc-flow/pull/2781) and
[#2854](https://github.com/cylc/cylc-flow/pull/2854) - improved suite
server program logging (including: `log/suite/err` is no longer used).

[#2849](https://github.com/cylc/cylc-flow/pull/2849) - record local
background jobs by host name rather than "localhost".

[#2877](https://github.com/cylc/cylc-flow/pull/2877) - new batch system
handler `pbs_multi_cluster`, supports PBS 13 clients fronting
heterogeneous clusters with different home directories from the
cylc remote. (Not needed for PBS 14+.) (For Rose suites this requires a
corresponding change to `rose suite-run`:
[metomi/rose#2252](https://github.com/metomi/rose/pull/2252).)

[#2812](https://github.com/cylc/cylc-flow/pull/2812) - `cylc gscan`:
show application menu bar by default.

[#2768](https://github.com/cylc/cylc-flow/pull/2768) - `cylc gscan`: display Cylc
version of running suites.

[#2786](https://github.com/cylc/cylc-flow/pull/2786) - make task try number
available to event handlers (as for task job submit number).

[#2771](https://github.com/cylc/cylc-flow/pull/2771) - bash command completion:
complete suite names for commands that take a suite name argument (see
`etc/cylc-bash-completion`).

[#2769](https://github.com/cylc/cylc-flow/pull/2769) - `cylc check-software` now
takes arguments to check for availability of specific modules.

[#2763](https://github.com/cylc/cylc-flow/pull/2763) - `cylc monitor` - clean exit
on Ctrl-C.

[#2704](https://github.com/cylc/cylc-flow/pull/2704) - paginated `cylc help` output.

[#2660](https://github.com/cylc/cylc-flow/pull/2660) - new `gcylc.rc` config item to
show grouped cyclepoint subgraphs by default.

[#2766](https://github.com/cylc/cylc-flow/pull/2766) - (development) formal test
coverage reporting and integration with GitHub.

[#2751](https://github.com/cylc/cylc-flow/pull/2751) - (development) new contributor
guidelines - see `CONTRIBUTING.md`.

### Fixes

[#2876](https://github.com/cylc/cylc-flow/pull/2876) - avoid subprocess hang when
executing commands that generate a lot of stdout (such as when submitting
hundreds of jobs at once).

[#2828](https://github.com/cylc/cylc-flow/pull/2828) - `suite.rc` - fail validation
on detecting trailing whitespace after a line continuation character.

[#2807](https://github.com/cylc/cylc-flow/pull/2807) - handle multiple events of
the same type with the same message (e.g. warnings) from the same task job.

[#2803](https://github.com/cylc/cylc-flow/pull/2803) - reset job submit number
correctly after aborting (backing out of) a trigger edit-run.

[#2727](https://github.com/cylc/cylc-flow/pull/2727) - `cylc gui`: fix dropdown list
of log numbers for re-inserted tasks or after suite
restart.

[#2759](https://github.com/cylc/cylc-flow/pull/2759) and
[#2816](https://github.com/cylc/cylc-flow/pull/2816) -
suite registration tweaks and fixes.

[#2861](https://github.com/cylc/cylc-flow/pull/2861) - improved emacs
syntax highlighting.

[#2892](https://github.com/cylc/cylc-flow/pull/2892) - print the bad host name along
with "Name or service not known" exceptions.


-------------------------------------------------------------------------------
## __cylc-7.7.2 (2018-07-26)__

Maintenance release.

(Some minor changes not relevant to normal users may be omitted.)

### Fixes and minor enhancements

[#2719](https://github.com/cylc/cylc-flow/pull/2719) - improved job poll logging

[#2724](https://github.com/cylc/cylc-flow/pull/2724) - fix a rare error associated
with ithe use of final cycle point in multiple recurrence expressions

[#2723](https://github.com/cylc/cylc-flow/pull/2723) - fix remote commands (executed
by remote task jobs) running in UTC mode when the suite is not running in UTC
mode

[#2726](https://github.com/cylc/cylc-flow/pull/2726) - fix crash in suites with no
final cycle point that are reloaded following a restart

[#2716](https://github.com/cylc/cylc-flow/pull/2716) - ensure that job polling
interval lists are not overridden

[#2714](https://github.com/cylc/cylc-flow/pull/2714) - block irrelevant
`InsecureRequestWarning`s from urllib3 on anonymous suite server access by
`cylc scan` and `cylc ping`

[#2715](https://github.com/cylc/cylc-flow/pull/2715) - fix a cross-version
incompatibility, if a cylc-7.6.x task job messages a cylc-7.7.1 suite

[#2710](https://github.com/cylc/cylc-flow/pull/2710) - fix a GUI error on
right-clicking a "scissor node" in the graph view

-------------------------------------------------------------------------------
## __cylc-7.7.1 (2018-06-27)__

Minor maintenance release.

### Fixes

(Several minor fixes have been omitted from this list.)

[#2678](https://github.com/cylc/cylc-flow/pull/2678) - fix loading of job poll
timers on restart (bug introduced at last release)

[#2683](https://github.com/cylc/cylc-flow/pull/2683) - fix potential error in
`cylc check-software` (which checks for installed software dependencies)

[#2691](https://github.com/cylc/cylc-flow/pull/2691) PBS support - handle job poll
result correctly if qstat temporarily fails to connect to the server

[#2703](https://github.com/cylc/cylc-flow/pull/2703) - fix an error
(inconsequential) that appears in the suite log at restart: `ValueError: No
JSON object could be decoded`

[#2692](https://github.com/cylc/cylc-flow/pull/2692) - fix X11 forwarding for GUI
edit job log, with `cylc gui --host=HOST`

[#2690](https://github.com/cylc/cylc-flow/pull/2690) - invoking Cylc command help
should not require `$DISPLAY` to be set

[#2677](https://github.com/cylc/cylc-flow/pull/2677) - use random serial numbers in
the self-signed SSL certificates generated by suite server programs

[#2688](https://github.com/cylc/cylc-flow/pull/2688)
[#2705](https://github.com/cylc/cylc-flow/pull/2705) - block several security
warnings emitted by `urllib3` under old Python versions (2.6). *We are
aware of the security issues, but these warnings serve no purpose on affected
platforms except to confuse and annoy users.*

[#2676](https://github.com/cylc/cylc-flow/pull/2676) - use `#!/usr/bin/env python2`
(i.e. Python-2 specific) in Cylc source files, to avoid issues with default
Python 3 installations (note Cylc is going to Python 3 next year)

[#2679](https://github.com/cylc/cylc-flow/pull/2679) - change bold font back to
normal in the GUI log viewer

-------------------------------------------------------------------------------
## __cylc-7.7.0 (2018-05-12)__

### Enhancements

[#2661](https://github.com/cylc/cylc-flow/pull/2661) -
 * new User Guide section on Remote Job Management
 * tidy the installation documentation
 * standardise directory structures (all docs updated accordingly):
   - deprecated `<cylc-dir>conf/` file locations:
     - site config file `<cylc-dir>etc/global.rc`
     - gcylc config example `<cylc-dir>/etc/gcylc.rc.eg`
     - site job environment init `<cylc-dir/etc/job-init-env.sh`
     - editor syntax files in `<cylc-dir>etc/syntax/`
     - bash completion script `<cylc-dir>/etc/cylc-bash-completion`
   - user `global.rc` can now go in `~/.cylc/<cylc-version>/` or `~/.cylc/`
     (the version-specific location avoid forward compatibility problems - see
     notes in `<cylc-dir>/etc/global.rc.eg`).
   - moved central cylc wrapper template to `usr/bin/cylc`
   - various developer scripts and notes moved from `<cylc-dir>/dev/` to
     `<cylc-dir>/etc/dev-bin, dev-notes, dev-suites`.
   - *the ancient `site.rc` and `user.rc` global config filename variants are
     now obsolete.*

[#2659](https://github.com/cylc/cylc-flow/pull/2659) - commands in the process pool
(event handlers, and job submit, poll and kill commands) will now be killed on
a configurable timeout if they hang, rather than tying up a member of the
finite process pool: `global.rc` default: `process pool timeout = PT10M`

[#2582](https://github.com/cylc/cylc-flow/pull/2582) - improve client/server
interface, including: `cylc message` can send multiple messages at once, with
different severities; server ignores messages from superseded job submits;
running jobs detect that the suite has been cold-started under them and will
not attempt to connect; ssh-based indirect client-server communication now
works automatically for all clients, not just messaging.

[#2582](https://github.com/cylc/cylc-flow/pull/2582),
[#2624](https://github.com/cylc/cylc-flow/pull/2624), and earlier changes: all job
host actions are now done by remote `cylc` subcommands that are compatible with
ssh whitelisting.

[#2590](https://github.com/cylc/cylc-flow/pull/2590) - replaced the fixed process
pool with direct management of individual sub-processes (for external commands
executed by the server program).

[#2561](https://github.com/cylc/cylc-flow/pull/2561) - pass resolved triggering
dependencies to `$CYLC_TASK_DEPENDENCIES` in job environments.

[#2639](https://github.com/cylc/cylc-flow/pull/2639) - date-time cycling: document
availability of 365-day (never a leap year) and 366-day (always a leap year)
calendars.

[#2597](https://github.com/cylc/cylc-flow/pull/2597) - emit a "late" event if a task
has not triggered by a user-defined real-time offset relative to cycle point.

[#2648](https://github.com/cylc/cylc-flow/pull/2648) - improve version reporting.
Note than non-standard lowercase `cylc -v` is now gone; use `cylc -V` or `cylc
--version`, with optional `--long` format to print as well as version.

[#2620](https://github.com/cylc/cylc-flow/pull/2620) - re-document the long-dated
`[special tasks]sequential` and recommend using explicit dependencies in the
graph instead.

[#2584](https://github.com/cylc/cylc-flow/pull/2584) - internal queues now release
task jobs on a FIFO (First In, First Out) basis, rather than randomly.

[#2538](https://github.com/cylc/cylc-flow/pull/2538) - remove leading whitespace
from multi-line `script` items in task definitions, for cleaner job scripts.

[#2503](https://github.com/cylc/cylc-flow/pull/2503),
[#2624](https://github.com/cylc/cylc-flow/pull/2624) - `cylc cat-log`: all remote
host actions now done by a `cylc` sub-command; and simpler command options (see
`cylc cat-log --help`; **warning: the old command options are not supported**)

### Fixes

[#2666](https://github.com/cylc/cylc-flow/pull/2666) - `cylc scan`: make default
behavior consistent with `cylc gscan`: get suite information from `~/cylc-run/`
only for the current user; and no partial matches with `-n/--name=PATTERN`
(i.e. `--name=bar` will only match the suite `bar`, not `foobar` or `barbaz`).

[#2593](https://github.com/cylc/cylc-flow/pull/2593) - fix polling after job
execution timeout (configured pre-poll delays were being ignored).

[#2656](https://github.com/cylc/cylc-flow/pull/2656) - fix suicide triggers with
multiple prerequisites in the same graph line.

[#2638](https://github.com/cylc/cylc-flow/pull/2638) - fix duplicate "failed" task
events after `cylc stop --kill`.

[#2653](https://github.com/cylc/cylc-flow/pull/2653) - tidy and correct the main `cylc
help` documentation.

[#2644](https://github.com/cylc/cylc-flow/pull/2644),
[#2646](https://github.com/cylc/cylc-flow/pull/2646) - fix some graph parsing edge
cases.

[#2649](https://github.com/cylc/cylc-flow/pull/2649) - respect suite
UTC mode when recording job submit time (database and GUI tree view).

[#2631](https://github.com/cylc/cylc-flow/pull/2631) - fix "failed" task event after
bad host select.

[#2626](https://github.com/cylc/cylc-flow/pull/2626) - `cylc gui`: fix error when
a task job completes just before "view task prerequisites" (menu) is actioned.

[#2600](https://github.com/cylc/cylc-flow/pull/2600) - correct task prerequisite
manipulation on state changes.

[#2596](https://github.com/cylc/cylc-flow/pull/2596) - fix reference to parameter
values containing `+` or `-` characters.

[#2592](https://github.com/cylc/cylc-flow/pull/2592) - permit syntax errors in edit
runs, so that the job file still gets written.

[#2579](https://github.com/cylc/cylc-flow/pull/2579) - `cylc gscan`: fix a
re-spawning error dialog.

[#2674](https://github.com/cylc/cylc-flow/pull/2674) - `cylc cat-log`: avoid leaving
orphaned tail-follow processes on job hosts.


-------------------------------------------------------------------------------
## __cylc-7.6.1 (2018-03-28)__

A collection of bug fixes made since cylc-7.6.0.

### Fixes

[#2571](https://github.com/cylc/cylc-flow/pull/2571) - `cylc gui`: fix tailing of
remote job logs from the GUI (in 7.6.0 this failed with a Python traceback).

[#2596](https://github.com/cylc/cylc-flow/pull/2596) - allow parameter values that
contain +/- characters

[#2574](https://github.com/cylc/cylc-flow/pull/2574) - `cylc gscan HOST`: show just
the owner's suites by default (at 7.6.0 this showed all suites on HOST).

[#2592](https://github.com/cylc/cylc-flow/pull/2592) - `cylc trigger --edit`:
disable job script syntax checking in edit runs (this prevented a new job
script from being written for editing).

[#2579](https://github.com/cylc/cylc-flow/pull/2579) - `cylc gscan`: fix respawning
error dialog on giving a bad regular expression (on the command line) to match
owner or suite name.

[#2606](https://github.com/cylc/cylc-flow/pull/2606) - jobs with batch system info
missing in a corrupted status file (thus not pollable) will now poll as failed
rather appear stuck as running.

[#2603](https://github.com/cylc/cylc-flow/pull/2603) - `cylc gui` (graph view): fix
possible error on inserting a nested family.

[#2602](https://github.com/cylc/cylc-flow/pull/2602) - `cylc gui` (tree view): fix
negative progress bar value (reportedly possible after manual task state
manipulations).

[#2586](https://github.com/cylc/cylc-flow/pull/2586) - `cylc gui` (tree view): fix
possible division-by-zero error in elapsed time computation.

[#2588](https://github.com/cylc/cylc-flow/pull/2588) - `cylc trigger --edit`: fix
edit runs for tasks with dynamic remote host selection.

[#2585](https://github.com/cylc/cylc-flow/pull/2585) - fix recovery from a failed
host select command.

-------------------------------------------------------------------------------
## __cylc-7.6.0 (2018-02-07)__

### Enhancements

[#2373](https://github.com/cylc/cylc-flow/pull/2373) - refactored suite server code
(for efficiency, maintainability, etc.)

[#2396](https://github.com/cylc/cylc-flow/pull/2396) - improved job polling and task
state reset:
 * allow polling of finished tasks - to confirm they really succeeded or failed
 * poll to confirm a task message that implies a state reversal - it could just
   be a delayed message
 * allow reset to submitted or running states
 * removed the "enable resurrection" setting - any task can now return from the
   dead

[#2410](https://github.com/cylc/cylc-flow/pull/2410) - new CUSTOM severity task
messages that can trigger a custom event handler

[#2420](https://github.com/cylc/cylc-flow/pull/2420) - `cylc monitor` now
reconnects automatically if its target suite gets restarted on a different port

[#2430](https://github.com/cylc/cylc-flow/pull/2430) - `cylc gscan`,
`cylc gui` - significant reduction in impact on suite server
programs

[#2433](https://github.com/cylc/cylc-flow/pull/2433) - "group" (used to group suites
in `cylc gscan`) is now defined under the suite "[[meta]]" section

[#2424](https://github.com/cylc/cylc-flow/pull/2424) - task job scripts now run in
`bash -l` (login shell) instead of explicitly sourcing your
`.profile` file. *WARNING*: if you have a
`.bash_profile` and were using `.profile` as well just for
Cylc, the latter file will now be ignored because bash gives precendence to the
former. If so, just move your Cylc settings into
`.bash_profile` or consult the Cylc User Guide for
other ways to configure the task job environment.

[#2441](https://github.com/cylc/cylc-flow/pull/2441) -
[#2458](https://github.com/cylc/cylc-flow/pull/2458) - allow more event handler
arguments:
 * batch system name and job ID
 * submit time, start time, finish time
 * user@host

[#2455](https://github.com/cylc/cylc-flow/pull/2455) - network client improvements:
 * on a failed connection, clients detect if the suite has stopped according to
   the contact file, then report it stopped and remove the contact file
 * on attempt run an already-running suite (contact file exists) print more
   information on how old the suite is and how to shut it down
 * clients running in plain HTTP protocol will no longer attempt to fetch a
   non-existent SSL certificate
 * if a contact file is loaded, always use the values in it to avoid
   conflicting host strings in SSL certificate file, etc.

[#2468](https://github.com/cylc/cylc-flow/pull/2468) - initialize task remotes
asynchronously via the multiprocessing pool, to avoid holding up suite start-up
unnecessarily. *WARNING* this introduces new remote commands: `cylc
remote-init` and `cylc remote-tidy` that will affect sites
using ssh whitelisting

[#2449](https://github.com/cylc/cylc-flow/pull/2449) -
[#2469](https://github.com/cylc/cylc-flow/pull/2469) -
[#2480](https://github.com/cylc/cylc-flow/pull/2480) -
[#2501](https://github.com/cylc/cylc-flow/pull/2501) -
[#2547](https://github.com/cylc/cylc-flow/pull/2547) -
[#2552](https://github.com/cylc/cylc-flow/pull/2552) -
[#2564](https://github.com/cylc/cylc-flow/pull/2564) -
User Guide:
 * rewrote the section on restart from state checkpoints
 * rewrote the section on suite run databases
 * new section on suite contact files
 * new section on disaster recovery
 * new section on remote monitoring and control
 * improved terminology:
   * "suite server program" instead of "suite daemon" (it's not always a daemon)
   * "severity" instead of "priority" for logging and task messaging
   * "task remote" to encompass the concept of "the account where a task job
     runs" whether under the same user account or not, on another host or not
 * documented requirements for remote access to suite-parsing and
   file-retrieval commands, including via the GUI; and clarified the same for
   suite client commands
 * documented a known bug in use of parameters in complex graph syntax (and an
   easy workaround) - see the task parameters section
 * documented kill-to-hold behavior of tasks with retries configured

[#2475](https://github.com/cylc/cylc-flow/pull/2475) - suite server program:
separate debug mode from daemonization

[#2485](https://github.com/cylc/cylc-flow/pull/2485) - export task job environment
variables on definition and before assignment, to ensure they are available to
subshells immediately - even in expressions inside subsequent variable
definitions

[#2489](https://github.com/cylc/cylc-flow/pull/2489) -
[#2557](https://github.com/cylc/cylc-flow/pull/2557) -
`cylc gscan` -
 * configurable menubar visibility at start-up
 * grouped suites now retain their grouped status once stopped

[#2515](https://github.com/cylc/cylc-flow/pull/2515) -
[#2529](https://github.com/cylc/cylc-flow/pull/2529) -
[#2517](https://github.com/cylc/cylc-flow/pull/2517) -
[#2560](https://github.com/cylc/cylc-flow/pull/2560) -
`cylc gui`
 * put prompt dialogss above all windows
 * load new-suite log files after switching to another suite via the File menu
 * graph view: reinstate the right-click menu for ghost nodes (lost at cylc-7.5.0)
 * job log files:
   * fix and document the "extra log files" setting
   * add "view in editor" support for extra log files
   * add text-editor functionality to `cylc jobscript`
   * add "preview jobscript" functionality to the GUI

[#2527](https://github.com/cylc/cylc-flow/pull/2527) -
[#2431](https://github.com/cylc/cylc-flow/pull/2431) -
[#2435](https://github.com/cylc/cylc-flow/pull/2435) -
[#2445](https://github.com/cylc/cylc-flow/pull/2445) -
[#2491](https://github.com/cylc/cylc-flow/pull/2491) -
[#2484](https://github.com/cylc/cylc-flow/pull/2484) -
[#2556](https://github.com/cylc/cylc-flow/pull/2556) -
improved parameter support:
 * allow "%d" integer format in parameter templates
 * allow out of range parameter on graph RHS
 * allow positive offset for parameter index on graph
 * allow negative integer parameters
 * allow custom templating of parameter environment variables, in addition to
   the built-in `CYLC_TASK_PARAM\_&lt;param-name&gt;`
 * allow bare parameter values as task names
 * allow explicit parameter values in "inherit" items under "[runtime]"
 * fix parameters inside (as opposed to beginning or end) of family names
 * fixed inheritance from multiple parameterized namespaces at once

[#2553](https://github.com/cylc/cylc-flow/pull/2553) - upgraded the bundled Jinja2
version to 2.10. This fixes the block scope problem introduced in the previous
version

[#2558](https://github.com/cylc/cylc-flow/pull/2558) - new options to print out JSON
format from `cylc show` and `cylc scan`

### Fixes

[#2381](https://github.com/cylc/cylc-flow/pull/2381) - validation: fail bad event
handler argument templates

[#2416](https://github.com/cylc/cylc-flow/pull/2416) - validation: print the problem
namespace in case of bad multiple inheritance

[#2426](https://github.com/cylc/cylc-flow/pull/2426) - validation: fail
non-predefined config item names (e.g. batch scheduler directives) that contain
multiple consecutive spaces (to ensure that hard-to-spot whitespace typos don't
prevent repeated items from overriding as intended)

[#2432](https://github.com/cylc/cylc-flow/pull/2432) - fixed an issue that could
cause HTTPS client failure due to SSL certificate host name mismatch

[#2434](https://github.com/cylc/cylc-flow/pull/2434) - correctly strip "at TIME"
from the end of multi-line task messages

[#2440](https://github.com/cylc/cylc-flow/pull/2440) - `cylc suite-state`
- fixed DB query of tasks with custom outputs that have not been generated yet

[#2444](https://github.com/cylc/cylc-flow/pull/2444) - added `cylc
report-timings` to main command help

[#2449](https://github.com/cylc/cylc-flow/pull/2449):
 * server suite and task URLs from suite server programs, rather than parsing
   them from the suite definition - so browsing URLs from a remote GUI now
   works
 * allow proper string templating of suite and task names in URLs; retained the
   old pseudo environment variables for backward compatibility

[#2461](https://github.com/cylc/cylc-flow/pull/2461) - fixed manual task retrigger
after an aborted edit run - this was erroneously using the edited job file

[#2462](https://github.com/cylc/cylc-flow/pull/2462) - fixed job polling for the SGE
batch scheduler

[#2464](https://github.com/cylc/cylc-flow/pull/2464) - fixed the ssh+HTTPS task
communication method (broken at cylc-7.5.0)

[#2467](https://github.com/cylc/cylc-flow/pull/2467) - fixed an error in reverse
date-time subtraction (first\_point - last\_point)

[#2474](https://github.com/cylc/cylc-flow/pull/2474) - `cylc graph` -
better handle suite parsing errors on view refresh

[#2496](https://github.com/cylc/cylc-flow/pull/2496) - ensure that broadcasted
environment variables are defined before all user-defined variables, which may
need to reference the broadcasted ones

[#2523](https://github.com/cylc/cylc-flow/pull/2523) - fixed a problem with suicide
triggers: with several used at once, tasks could go untriggered

[#2546](https://github.com/cylc/cylc-flow/pull/2546) - fixed problems with stop
point after a suite reload: do not reset an existing stop point (this is
dangerous, but it could be done before, and the stop point in the GUI status
bar would still refer to the original)

[#2562](https://github.com/cylc/cylc-flow/pull/2562) - improved advice on how to
generate an initial user config file (`global.rc`)

-------------------------------------------------------------------------------
## __cylc-7.5.0 (2017-08-29)__

### Enhancements

[#2387](https://github.com/cylc/cylc-flow/pull/2387),
[#2330](https://github.com/cylc/cylc-flow/pull/2330): New suite.rc `[meta]` sections
for suite and task metadata. These hold the existing `title`, `description`,
and `URL` items, plus arbitrary user-defined items. Metadata items can be passed
to event handlers (e.g. a site-specific task "priority" or "importance" rating
could inform an event-handler's decision on whether or not to escalate task
failures).

[#2298](https://github.com/cylc/cylc-flow/pull/2298),
[#2401](https://github.com/cylc/cylc-flow/pull/2401): New shell function
`cylc__job_abort <message>` to abort task job scripts with a custom message
that can be passed to task failed event handlers.

[#2204](https://github.com/cylc/cylc-flow/pull/2204): Remove auto-fallback to HTTP
communications, if HTTPS is not available.  Now HTTP is only used if explicitly
configured.

[#2332](https://github.com/cylc/cylc-flow/pull/2332),
[#2325](https://github.com/cylc/cylc-flow/pull/2325),
[#2321](https://github.com/cylc/cylc-flow/pull/2321),
[#2312](https://github.com/cylc/cylc-flow/pull/2312): Validation efficiency
improvements.

[#2291](https://github.com/cylc/cylc-flow/pull/2291),
[#2303](https://github.com/cylc/cylc-flow/pull/2303),
[#2322](https://github.com/cylc/cylc-flow/pull/2322): Runtime efficiency
improvements.

[#2286](https://github.com/cylc/cylc-flow/pull/2286): New command `cylc
report-timings` to generate reports of task runtime statistics.

[#2304](https://github.com/cylc/cylc-flow/pull/2304): New event handlers for general
CRITICAL events.

[#2244](https://github.com/cylc/cylc-flow/pull/2244),
[#2258](https://github.com/cylc/cylc-flow/pull/2258): Advanced syntax for excluding
multiple points from cycling sequences.

[#2407](https://github.com/cylc/cylc-flow/pull/2407): Documented exactly how Cylc
uses ssh, scp, and rsync to interact with remote job hosts.

[#2346](https://github.com/cylc/cylc-flow/pull/2346),
[#2386](https://github.com/cylc/cylc-flow/pull/2386): `cylc graph` now plots
implicit dependences as grayed-out ghost nodes.

[#2343](https://github.com/cylc/cylc-flow/pull/2343): Improved the "Running
Suites" section of the User Guide, including documentation of suite remote
control.

[#2344](https://github.com/cylc/cylc-flow/pull/2344): Attempt to access suite
service files via the filesystem first, before ssh, for other accounts on the
suite host.

[#2360](https://github.com/cylc/cylc-flow/pull/2360): Better validation of suite
parameter configuration.

[#2314](https://github.com/cylc/cylc-flow/pull/2314): In debug mode, send bash job
script xtrace output (from `set -x`) to a separate log file.

### Fixes

[#2409](https://github.com/cylc/cylc-flow/pull/2409): Fixed the `cylc spawn` command
(it was killing tasks, since cylc-7).

[#2378](https://github.com/cylc/cylc-flow/pull/2378): Fixed use of negative offsets
by the `cylc suite-state` command.

[#2364](https://github.com/cylc/cylc-flow/pull/2364): Correctly load completed custom
task outputs on restart.

[#2350](https://github.com/cylc/cylc-flow/pull/2350): Handle bad event handler
command line templates gracefully.

[#2308](https://github.com/cylc/cylc-flow/pull/2308): The parameterized task
environment variable `$CYLC_TASK_PARAM_<param>` is now guaranteed to be defined
before any use of it in the user-defined task environment section.

[#2296](https://github.com/cylc/cylc-flow/pull/2296): Prevent suites stalling after
a restart that closely follows a warm-start (now the restart, like the warm
start, ignores dependence on tasks from before the warm start point).

[#2295](https://github.com/cylc/cylc-flow/pull/2295): Fixed `cylc cat-log` "open in
editor" functionality for remote job logs.

[#2412](https://github.com/cylc/cylc-flow/pull/2412): Fixed duplication of log
messages to the old log after restart.

-------------------------------------------------------------------------------

## __cylc-7.4.0 (2017-05-16)__

Enhancements and fixes.

### Highlighted Changes

[#2260](https://github.com/cylc/cylc-flow/pull/2260): Open job logs in your text
editor, from CLI (`cylc cat-log`) or GUI.

[#2259](https://github.com/cylc/cylc-flow/pull/2259): `cylc gscan` - various
improvements: right-click menu is now for suite operations only; other items
moved to a main menubar and toolbar (which can be hidden to retain gscan's
popular minimalist look); added all suite stop options (was just the default
clean stop); task-state colour-key popup updates in-place if theme changed; new
collapse/expand-all toobar buttons.

[#2275](https://github.com/cylc/cylc-flow/pull/2275): Pass suite and task URLs to
event handlers.

[#2272](https://github.com/cylc/cylc-flow/pull/2272): Efficiency - reduce memory
footprint.

[#2157](https://github.com/cylc/cylc-flow/pull/2157):
  * internal efficiency improvements
  * allow reset of individual message outputs
  * "cylc submit" can now submit families

[#2244](https://github.com/cylc/cylc-flow/pull/2244): Graph cycling configuration:
multiple exclusion points.

[#2240](https://github.com/cylc/cylc-flow/pull/2240): Stepped integer parameters.

### Fixes

[#2269](https://github.com/cylc/cylc-flow/pull/2269): Fix auto suite-polling tasks
(i.e. inter-suite dependence graph syntax) - Broken in 7.3.0.

[#2282](https://github.com/cylc/cylc-flow/pull/2282): Fix global config processing
of boolean settings - users could not override a site True setting to False.

[#2279](https://github.com/cylc/cylc-flow/pull/2279): Bundle Jinja2 2.9.6. (up from
2.8) - fixes a known issue with Jinja2 "import with context".

[#2255](https://github.com/cylc/cylc-flow/pull/2255): Fix handling of suite script
items that contain nothing but comments.

[#2247](https://github.com/cylc/cylc-flow/pull/2247): Allow `cylc graph --help`
in the absence of an X environment.

### Other Changes

[#2270](https://github.com/cylc/cylc-flow/pull/2270): Detect and fail null tasks in
graph.

[#2257](https://github.com/cylc/cylc-flow/pull/2257): `cylc gscan` - graceful exit
via Ctrl-C.

[#2252](https://github.com/cylc/cylc-flow/pull/2252): `ssh`: add `-Y` (X Forwarding)
only if necessary.

[#2245](https://github.com/cylc/cylc-flow/pull/2245): SSL certficate: add serial
number (issue number). This allows curl, browsers, etc. to connect to
suite daemons.

[#2265](https://github.com/cylc/cylc-flow/pull/2265): `cylc gpanel` - restored
sorting of items by suite name.

[#2250](https://github.com/cylc/cylc-flow/issues/2250): Updated installation docs
for HTTPS-related requirements.

-------------------------------------------------------------------------------
## __cylc-7.3.0 (2017-04-10)__

New Suite Design Guide, plus other enhancements and fixes.

### Highlighted Changes

[#2211](https://github.com/cylc/cylc-flow/pull/2211): New comprehensive Suite Design
Guide document to replace the outdated Suite Design section in the User Guide.

[#2232](https://github.com/cylc/cylc-flow/pull/2232): `cylc gscan` GUI: stop, hold,
and release suites or groups of suites.

[#2220](https://github.com/cylc/cylc-flow/pull/2220): dummy and simulation mode improvements:
 * new `dummy-local` mode runs dummy tasks as local background jobs (allows
   dummy running other-site suites).
 * proportional run length, if tasks configure an `execution time limit`
 * single common `[simulation]` configuration section for dummy, dummy-local, and
   simulation modes.
 * dummy or simulated tasks can be made to fail at specific cycle points, and
   for first-try only, or all tries.
 * custom message outputs now work in simulation mode as well as the dummy modes.

[#2218](https://github.com/cylc/cylc-flow/pull/2218): fix error trapping in job
scripts (degraded since job file refactoring in 7.1.1)

[#2215](https://github.com/cylc/cylc-flow/pull/2215): SGE batch system support -
fixed formatting of directives with a space in the name.

### Other Notable Changes

[#2233](https://github.com/cylc/cylc-flow/pull/2233): Upgraded the built-in example
suites to cylc-7 syntax.

[#2221](https://github.com/cylc/cylc-flow/pull/2221): `cylc gui` GUI dot view - maintain
user selection during update.

[#2217](https://github.com/cylc/cylc-flow/pull/2217): `cylc gscan` GUI - fix
tracebacks emitted during suite initialization.

[#2219](https://github.com/cylc/cylc-flow/pull/2219): add `user@host` option to
`cylc monitor` an `cylc gui`. Allows suite selection at startup using `cylc
scan` output.

[#2222](https://github.com/cylc/cylc-flow/pull/2222): `cylc gui` GUI graph view -
fixed right-click "view prerequisites" sub-menu.

[#2213](https://github.com/cylc/cylc-flow/pull/2213): Record family inheritance
structure in the run database.

-------------------------------------------------------------------------------
## __cylc-7.2.1 (2017-03-23)__

Minor enhancements and fixes.

### Highlighted Changes

[#2209](https://github.com/cylc/cylc-flow/pull/2209): Fixed the `cylc gui` graph
view, broken at cylc-7.2.0.

[#2193](https://github.com/cylc/cylc-flow/pull/2193): Restored `cylc gscan`
suite-stopped status checkerboard icons, lost at cylc-7.1.1.


[#2208](https://github.com/cylc/cylc-flow/pull/2208): Use suite host name instead
of suite name in the SSL certificate "common name".

[#2206](https://github.com/cylc/cylc-flow/pull/2206): Updated User Guide
installation section.

### Other Notable Changes

[#2191](https://github.com/cylc/cylc-flow/pull/2191): Clearer task prerequisites
print-out.

[#2197](https://github.com/cylc/cylc-flow/pull/2197): Removed the bundled external
OrderedDict package.

[#2194](https://github.com/cylc/cylc-flow/pull/2194): `cylc gscan` - better handling
of suites that are still initializing.

-------------------------------------------------------------------------------
## __cylc-7.2.0 (2017-03-06)__

Minor enhancements and fixes (note mid-level version number bumped up to
reflect significant changes included in 7.1.1 - esp. job file refactoring).

### Highlighted Changes

[#2189](https://github.com/cylc/cylc-flow/pull/2189): New `assert` and
`raise` functions for handling Jinja2 errors in suites.

### Other Changes

[#2186](https://github.com/cylc/cylc-flow/pull/2186): Use lowercase local shell
variable names in new job script shell functions introduced in 7.1.1, to avoid
overriding shell built-ins such as `$HOSTNAME`.

[#2187](https://github.com/cylc/cylc-flow/pull/2187): Fixed a bug causing restart
failure in the presence of an active broadcast of a submission timeout value.

[#2183](https://github.com/cylc/cylc-flow/pull/2183): Use site-configured suite host
self-identification, if present, as hostname in the SSL certificate.

[#2182](https://github.com/cylc/cylc-flow/pull/2182): Fixed failed User Guide build
in 7.1.1.

-------------------------------------------------------------------------------
## __cylc-7.1.1 (2017-02-27)__

Minor enhancements and fixes (plus a significant change: task job file refactoring).

### Highlighted Changes

[#2141](https://github.com/cylc/cylc-flow/pull/2141): Tidier task job files:
hide error trap and messaging code, etc., in external shell functions.

[#2134](https://github.com/cylc/cylc-flow/pull/2134): Suite-state polling (e.g. for
inter-suite triggering) now automatically detects and uses the remote suite
cycle point format.

[#2128](https://github.com/cylc/cylc-flow/pull/2128): Suite-state polling
(e.g. for inter-suite triggering) now works with custom task messages.

[#2172](https://github.com/cylc/cylc-flow/pull/2172): Added a built-in Jinja2 filter
for formatting ISO8601 date-time strings.

[#2164](https://github.com/cylc/cylc-flow/pull/2164): Fixed support for Jinja2 in
site/user config files, broken at 6.11.0.

[#2153](https://github.com/cylc/cylc-flow/pull/2153): `cylc gui` - use task
`execution time limit` as the default mean elapsed time, to compute a progress
bar for the first instance of a cycling task.

[#2154](https://github.com/cylc/cylc-flow/pull/2154): `cylc gui` graph view - fixed
right-click sub-menu activation, broken at 7.1.0.

[#2158](https://github.com/cylc/cylc-flow/pull/2158): `cylc gui` graph view: fix
right-click family ungroup, broken since 7.0.0.

### Other Changes

[#2142](https://github.com/cylc/cylc-flow/pull/2142): New "select all" and "select
none" buttons in the `cylc gui` task filter dialog.

[#2163](https://github.com/cylc/cylc-flow/pull/2163): (Development) New automated
profiling test framework for comparing performance between Cylc versions.

[#2160](https://github.com/cylc/cylc-flow/pull/2160): Better suite stall detection
in the presence of clock-triggered tasks.

[#2156](https://github.com/cylc/cylc-flow/pull/2156): Fix potential division-by-zero
error in `cylc gscan`.

[#2149](https://github.com/cylc/cylc-flow/pull/2149): Fix handling of cycle point
offsets in weeks (e.g. "P1W").

[#2146](https://github.com/cylc/cylc-flow/pull/2146): Documented how to set multiple
`-l VALUE` directives in jobs submitted to PBS.

[#2129](https://github.com/cylc/cylc-flow/pull/2129): Allow initial cycle point to be
specified on the command line for all relevant commands, if not specified in the
suite definition.

[#2139](https://github.com/cylc/cylc-flow/pull/2139): Fixed error in use of
`execution time limit` in jobs submitted to Platform LSF.

[#2176](https://github.com/cylc/cylc-flow/pull/2176): `cylc gui` graph view - fixed
a bug that could cause a blank graph view window, since 7.0.0.

[#2161](https://github.com/cylc/cylc-flow/pull/2161): `gcylc gui`- disallow
insertion at cycle points that are not valid for the task (unless overridden
with `--no-check`).

-------------------------------------------------------------------------------
## __cylc-7.1.0 (2017-01-26)__

Minor enhancements and fixes.

### Highlighted Changes

[#2021](https://github.com/cylc/cylc-flow/pull/2021): New command `cylc checkpoint`
to create a named suite state checkpoint that you can restart from.

[#2124](https://github.com/cylc/cylc-flow/pull/2124): open another GUI window (to
view another suite) via the gcylc File menu.

[#2100](https://github.com/cylc/cylc-flow/pull/2100): group multiple task event
notifications into a single email over a 5 minute interval (configurable).

[#2112](https://github.com/cylc/cylc-flow/pull/2112): broadcast settings can now be
loaded (or cancelled) from a file as well as the command line.

[#2096](https://github.com/cylc/cylc-flow/pull/2096): the `cylc gscan` GUI can now
display summary states for suites owned by others.

### Other Changes

[#2126](https://github.com/cylc/cylc-flow/pull/2126): fixed occasional
misidentification of suite stall when only succeeded tasks exist just prior to
shutdown.

[#2127](https://github.com/cylc/cylc-flow/pull/2127): fixed the `cylc diff` command
(broken at 7.0.0)

[#2119](https://github.com/cylc/cylc-flow/pull/2119): fixed remote job kill after a
suite definition reload, for task proxies that exist at the time of the reload.

[#2025](https://github.com/cylc/cylc-flow/pull/2025): GUI right-click menu items can
now be selected with either mouse button 1 or 3.

[#2117](https://github.com/cylc/cylc-flow/pull/2117): improved logic for adding
`lib/cylc` to Python `sys.path` (there was one reported instance of the
system-level `cherrpy` being imported instead of the Cylc-bundled one, in
cylc-7.0.0).

[#2114](https://github.com/cylc/cylc-flow/pull/2114): documented syntax-driven line
continuation in suite graph configuration.

[#2116](https://github.com/cylc/cylc-flow/pull/2116): corrected a rare edge-case
side-effect of manual task-state reset.

[#2107](https://github.com/cylc/cylc-flow/pull/2107): `cylc insert` - disallow
insertion at cycle points that are not valid for the task (unless overridden
with `--no-check`).

[#2106](https://github.com/cylc/cylc-flow/pull/2106): fixed `cylc get-config
--python` output formatting, broken since cylc-6.6.0.

[#2097](https://github.com/cylc/cylc-flow/pull/2097): fixed a problem with task host
and owner task proxies reloaded at suite restart (could cause job poll and
kill to fail in some cases, for tasks in this category).

[#2095](https://github.com/cylc/cylc-flow/pull/2095): fixed validation of mixed
deprecated and new suite.rc syntax.

## __cylc-7.0.0 (2016-12-21)__

**cylc-7 client/server communications is not backward compatible with cylc-6.**

Note that cylc-7 bug fixes were back-ported to a series of 6.11.x releases,
for those who have not transitioned to cylc-7 yet.

### Highlighted Changes

[#1923](https://github.com/cylc/cylc-flow/pull/1923): **A new HTTPS communications
layer, replaces Pyro-3 Object RPC for all client-server communications.**
Suite daemons are now web servers!

[#2063](https://github.com/cylc/cylc-flow/pull/2063): **Removed deprecated cylc-5
syntax and features.**

[#2044](https://github.com/cylc/cylc-flow/pull/2044): Suite start-up now aborts with
a sensible message on suite configuration errors (previously this happened post
daemonization so the user had to check suite logs to see the error).

[#2067](https://github.com/cylc/cylc-flow/pull/2067): Consolidated suite service
files (passphrase, SSL files, contact file, etc.) under `.service/` in the
suite run directory; the suite registration database and port files under
`$HOME/.cylc/` are no longer used; suites can now be grouped in sub-directory
trees under the top level run directory.

[#2033](https://github.com/cylc/cylc-flow/pull/2033): Allow restart from suite state
checkpoints other than the latest (checkpoints are also recorded automatically
before and after restarts, and on reload).

[#2024](https://github.com/cylc/cylc-flow/pull/2024): `cylc gscan` now supports
collapsible suite groups via a top level suite config `group` item.
Right-click *View Column* "Group".

[#2074](https://github.com/cylc/cylc-flow/pull/2074): Task retry states and timers,
and poll timers, now persist across suite restarts. Waiting tasks are not
put in the held state before shutdown. Held tasks are not automatically
released on restart.

[#2004](https://github.com/cylc/cylc-flow/pull/2004): Task event handlers are
now continued on restart.

### Other Changes

[#2042](https://github.com/cylc/cylc-flow/pull/2042): Documented `[scheduling]spawn
to max active cycle points` (new in 6.11.0), which lets successive instances of
the same task run out of order if dependencies allow.

[#2092](https://github.com/cylc/cylc-flow/pull/2092): New command `cylc
get-suite-contact` to print suite contact information (host, port, PID, etc.)

[#2089](https://github.com/cylc/cylc-flow/pull/2089): Improved documentation on
cycling workflows and use of parameterized tasks as a proxy for cycling.

[#2021](https://github.com/cylc/cylc-flow/pull/2021): `cylc gui`: removed the
"connection failed" warning dialog that popped up on suite shutdown. This
should be obvious by the reconnection countdown timer in the info bar.

[#2023](https://github.com/cylc/cylc-flow/pull/2023): New custom event email footer
via global or suite config.

[#2013](https://github.com/cylc/cylc-flow/pull/2013): Fixed "remove task after
spawning" which since 6.9.0 would not force a waiting task to spawn its
successor.

[#2071](https://github.com/cylc/cylc-flow/pull/2071): Fix quote stripping on
`initial cycle point = "now"`.

[#2070](https://github.com/cylc/cylc-flow/pull/2070): Fix dummy mode support for
custom task outputs: they were incorrectly propagated to other tasks.

[#2065](https://github.com/cylc/cylc-flow/pull/2065): `cylc gscan` now supports
suite name filtering via a `--name` command line option.

[#2060](https://github.com/cylc/cylc-flow/pull/2060): 5-second timeout if hanging
connections are encountered during port scanning.

[#2055](https://github.com/cylc/cylc-flow/pull/2055): Task elapsed times now persist
over restarts.

[#2046](https://github.com/cylc/cylc-flow/pull/2046): Multi-task interface for `cylc
show`. Fixed *View Prerequisites* for tasks in the runahead pool.

[#2049](https://github.com/cylc/cylc-flow/pull/2049): Per-host job submission and
execution polling intervals via global/user config files.

[#2051](https://github.com/cylc/cylc-flow/pull/2051): Bundle Jinja2 2.8 with Cylc -
one less external software dependency.

[#2088](https://github.com/cylc/cylc-flow/pull/2088): Support dependence on absolute
cycle points in cycling graphs.

## __cylc-6.11.4 (2017-01-26)__

More bug fixes backported from early Cylc-7 releases.

[#2120](https://github.com/cylc/cylc-flow/pull/2120): fixed remote job kill after a
+suite definition reload, for task proxies that exist at the time of the reload.

[#2111](https://github.com/cylc/cylc-flow/pull/2111): fixed member-expansion of
complex `(FAMILY:fail-any & FAMILYI:finish-all)` graph triggers.

[#2102](https://github.com/cylc/cylc-flow/pull/2102): fixed validation of mixed
deprecated and new suite.rc syntax.

[#2098](https://github.com/cylc/cylc-flow/pull/2098): fixed a problem with task host
and owner task proxies reloaded at suite restart (could cause job poll and
kill to fail in some cases, for tasks in this category).


## __cylc-6.11.3 (2016-12-21)__

One minor bug fix on top of 6.11.2.

[#2091](https://github.com/cylc/cylc-flow/pull/2091): Since 6.11.0 use of cylc-5
special "cold start tasks" caused downstream tasks to become immortal. This
fixes the problem, but note that you should no longer be using this deprecated
feature (which will be removed from cylc-7).


## __cylc-6.11.2 (2016-10-19)__

Some minor enhancements and fixes.

### Highlighted Changes

[#2034](https://github.com/cylc/cylc-flow/pull/2034): Allow restart from checkpoints.
These are currently created before and after reloads, and on restart. (Note that
since 6.11.0 suite state dump files no longer exist).

[#2047](https://github.com/cylc/cylc-flow/pull/2047): Documented the new
"[scheduling]spawn to max active cycle points" suite configuration item,
which allows successive instances of the same task to run out of order if the
opportunity arises.

[#2048](https://github.com/cylc/cylc-flow/pull/2048): Allow "view prerequisites" for
tasks in the 'runahead' state.

[#2025](https://github.com/cylc/cylc-flow/pull/2025): Provide a configurable event
mail footer (suite or site/user configuration).

[#2032](https://github.com/cylc/cylc-flow/pull/2032): `cylc gui` -
removed the annoying warning dialog for connection failed. Take note of the
connection countdown in the status bar instead.

### Other Changes

[#2016](https://github.com/cylc/cylc-flow/pull/2016): Fixed a Python traceback
occasionally generated by the gcylc GUI log view window.

[#2018](https://github.com/cylc/cylc-flow/pull/2018): Restored the incremental
printing of dots to stdout from the `cylc suite-state` polling
command (lost at 6.11.1).

[#2014](https://github.com/cylc/cylc-flow/pull/2014): Fixed "remove after spawning".
Since 6.9.0 this would not force-spawn the successor of a waiting task.

[#2031](https://github.com/cylc/cylc-flow/pull/2031): `cylc gscan` -
fixed occasional jumping status icons introduced in 6.11.1.

[#2040](https://github.com/cylc/cylc-flow/pull/2040): Corrected documentation for
the `cylc cat-log` command (it was using the alias `cylc
log`).


## __cylc-6.11.1 (2016-09-22)__

Three minor bug fixes on top of 6.11.0:

[#2002](https://github.com/cylc/cylc-flow/pull/2002): fix a bug in the graph string
parser - if a task appears both with and without a cycle point offset in the
same conditional trigger expression (unlikely, but possible!)

[#2007](https://github.com/cylc/cylc-flow/pull/2007): fix handling of OS Error if
the user run into the limit for number of forked processes.

[#2008](https://github.com/cylc/cylc-flow/pull/2008): fix occasional traceback from
`cylc gsan`.



## __cylc-6.11.0 (2016-09-13)__

### Highlighted Changes

[#1953](https://github.com/cylc/cylc-flow/pull/1953): Parameterized tasks: generate
tasks automatically without using messy Jinja2 loops.

[#1929](https://github.com/cylc/cylc-flow/pull/1929): Under `[runtime]`:
 * New task `[[[job]]]` sub-sections unify the various batch system, job
   execution, and job polling settings (older settings deprecated).
 * A new `[[[job]]] execution time limit` setting allows cylc to:
    * automatically generate batch system time limit directives;
    * run background or at jobs with the `timeout` command;
    * poll job with configurable delays (default 1, 3, 10 minutes) after
      reaching the time limit.
 * Moved the content of the old `[event hooks]` section to a unified `[events]`
   section (older settings deprecated).

[#1884](https://github.com/cylc/cylc-flow/pull/1884): `cylc gscan` displays a new
warning icon with a tool-tip summary of recent task failures.

[#1877](https://github.com/cylc/cylc-flow/pull/1877): The `gcylc` status bar now
shows a countdown to the next suite connection attempt, and resets the
connection timer schedule if the user changes view settings.

[#1966](https://github.com/cylc/cylc-flow/pull/1966): Optionally spawn waiting tasks
out to "max active cycle points" instead of one cycle point ahead. This means
successive instances of the same task can run out of order (dependencies
allowing).  Use with caution on large suites with a lot of runahead.

[#1940](https://github.com/cylc/cylc-flow/pull/1940): Bash tab completion for cylc
commands.

### Other Changes

[#1585](https://github.com/cylc/cylc-flow/pull/1585): If a suite stalls, report any
unsatisified task prerequisites that cannot be met.

[#1944](https://github.com/cylc/cylc-flow/pull/1944): `cylc get-config` now returns
a valid suite definition.

[#1875](https://github.com/cylc/cylc-flow/pull/1875): Enabled multiple selection in
the gcylc text tree view.

[#1900](https://github.com/cylc/cylc-flow/pull/1900): Automatically continue graph
string lines that end in (or start with) a dependency arrow.

[#1862](https://github.com/cylc/cylc-flow/pull/1862): New notation for initial and
final cycle point in graph cycling section headings.  E.g. `[[[R1/^+PT1H]]]`
means "run once, one hour after the initial cycle point"; `[[[R1/$-PT1H]]]`
means "run once, one hour before the final cycle point".

[#1928](https://github.com/cylc/cylc-flow/pull/1928): New notation for excluding a
cycle point from a recurrence expression, e.g. `[[[T00!^]]]` means
"daily at T00 after but not including the initial cycle point".

[#1958](https://github.com/cylc/cylc-flow/pull/1958): Suite daemon logging upgrade:
improved log file formatting; the log, out, and err files are now rolled over
together as soon as any one reaches the size limit.

[#1827](https://github.com/cylc/cylc-flow/pull/1827): Suite state dump files no
longer exist - the suite run DB now records all restart information.

[#1912](https://github.com/cylc/cylc-flow/pull/1912): Fixed coloured `cylc scan -c`
output (broken at 6.10.1).

[#1921](https://github.com/cylc/cylc-flow/pull/1921): Don't ignore dependencies
among tasks back-inserted prior to a warm-start cycle point.

[#1910](https://github.com/cylc/cylc-flow/pull/1910): Task job scripts now use `set
-o pipefail` to ensure that failure of any part of a shell pipeline causes a
job failure.

[#1886](https://github.com/cylc/cylc-flow/pull/1886): When a job is submitted for
the first time, any job logs with higher submit numbers will be removed (
these must have been generated by a previous suite run).

[#1946](https://github.com/cylc/cylc-flow/pull/1946): Removed annoying warnings
that "self-suicide is not recommended".

[#1889](https://github.com/cylc/cylc-flow/pull/1889): Record any unhandled task
messages (e.g. general progress messages) in the suite DB.

[#1899](https://github.com/cylc/cylc-flow/pull/1899): Custom task output messages
(for message triggers) are now automatically faked in dummy mode.

-------------------------------------------------------------------------------

## __cylc-6.10.2 (2016-06-02)__

### Highlighted Changes

[#1848](https://github.com/cylc/cylc-flow/pull/1848): Automatic stalled-suite
detection, a "stalled" event hook, and an option to abort (shutdown) if stalled.

[#1850](https://github.com/cylc/cylc-flow/pull/1850): Much reduced CPU loading in
cycling suites that have progressed far beyond their initial cycle point (cache
recent points to avoid continually iterating from the start).

[#1836](https://github.com/cylc/cylc-flow/pull/1836): New `gscan.rc` file to
configure the initial state of `cylc gpanel` and `cylc gscan` (e.g. which
columns to display).

[#1849](https://github.com/cylc/cylc-flow/pull/1849): New configuration options for
the `gcylc` GUI, e.g. to set the initial window size.


### Other Changes

[#1863](https://github.com/cylc/cylc-flow/pull/1863): Report tasks added or removed
by a suite reload.

[#1844](https://github.com/cylc/cylc-flow/pull/1844): Allow client commands from
another suite's task (these would previously load the passphrase for the parent
suite rather than the target suite).

[#1866](https://github.com/cylc/cylc-flow/pull/1866): Allow explicitly unset
intervals in cylc config files, e.g. `execution timeout = # (nothing)`.

[#1863](https://github.com/cylc/cylc-flow/pull/1863): Fixed a recent bug (since in
6.10.0) causing shutdown on reload of a suite after removing a task and its
runtime definition.

[#1864](https://github.com/cylc/cylc-flow/pull/1864): Stronger checks to prevent
users starting a second instance of a suite that is already running.

[#1869](https://github.com/cylc/cylc-flow/pull/1869): Fixed day-of-week cycling.

[#1858](https://github.com/cylc/cylc-flow/pull/1858): Fixed a recent bug (since
6.10.1) that could prevent a task at suite start-up from submitting even though
its prerequisites were satisfied.

[#1855](https://github.com/cylc/cylc-flow/pull/1855): Allow inserted tasks to be
released to the `waiting` immediately, even if the suite is currently quiet.

[#1854](https://github.com/cylc/cylc-flow/pull/1854): Restore wildcards to
allow insertion of multiple tasks at once (inadvertently disallowed at 6.10.0).

[#1853](https://github.com/cylc/cylc-flow/pull/1853): Fixed a recent bug (since
6.10.1): reset task outputs to incomplete on manually retriggering or resetting
to a pre-run state.

-------------------------------------------------------------------------------

## __cylc-6.10.1 (2016-05-17)__

### Highlighted Changes

[#1839](https://github.com/cylc/cylc-flow/pull/1839): `gcylc` - fix for occasional
locked-up blank GUI window at start-up (since 6.8.0, Jan 2016).

[#1841](https://github.com/cylc/cylc-flow/pull/1841): `gcylc` tree view - fix for
excessive CPU load when displaying large suites (since 6.10.0).

[#1838](https://github.com/cylc/cylc-flow/pull/1838): Fix for the suite timeout
event timer not resetting on task activity (since 6.10.0).

### Other Changes

[#1835](https://github.com/cylc/cylc-flow/pull/1835): Suite reload - reload all
tasks at once (previously, current active tasks were reloaded only when they
finished, which could result in reloads appearing to take a long time).

[#1833](https://github.com/cylc/cylc-flow/pull/1833): `gcylc` - initial task state
filtering configurable via the  `gcylc.rc` config file.

[#1826](https://github.com/cylc/cylc-flow/pull/1826): Prevent tasks becoming immune
to change by suite reload after being orphaned by one reload (i.e. removed from
the suite) then re-inserted after another.

[#1804](https://github.com/cylc/cylc-flow/pull/1804): PBS job name length - truncate
to 15 characters by default, but can now be configured in `global.rc` for PBS
13+, which supports longer names.

-------------------------------------------------------------------------------

## __cylc-6.10.0 (2016-05-04)__

### Highlighted Changes

[#1769](https://github.com/cylc/cylc-flow/pull/1769),
[#1809](https://github.com/cylc/cylc-flow/pull/1809),
[#1810](https://github.com/cylc/cylc-flow/pull/1810),
[#1811](https://github.com/cylc/cylc-flow/pull/1811),
[#1812](https://github.com/cylc/cylc-flow/pull/1812),
[#1813](https://github.com/cylc/cylc-flow/pull/1813),
[#1819](https://github.com/cylc/cylc-flow/pull/1819): Suite daemon efficiency
and memory footprint - significant improvements!

[#1777](https://github.com/cylc/cylc-flow/pull/1777): Faster validation of
suites with large inter-dependent families.  See also
[#1791](https://github.com/cylc/cylc-flow/pull/1791).

[#1743](https://github.com/cylc/cylc-flow/pull/1743): Improved event handling:
flexible handlers, built-in email handlers, execute event handlers
asynchronously, general suite event handlers.

[#1729](https://github.com/cylc/cylc-flow/pull/1729): `gcylc` - The *File -> Open*
dialog can now connect to suites running on other scanned hosts.

[#1821](https://github.com/cylc/cylc-flow/pull/1821): Right-click on a cycle-point
in the `gcylc` text tree view to operate on all tasks at that cycle point.

### Other Changes

[#1714](https://github.com/cylc/cylc-flow/pull/1714): Further improvements to Jinja2
error reporting.

[#1755](https://github.com/cylc/cylc-flow/pull/1755): Pyro-3.16 is now packaged with
with cylc and has been modified to reduce the overhead of repeated calls to
`socket.gethost*`. We will eventually replace it with a new client/server
communications layer.

[#1807](https://github.com/cylc/cylc-flow/pull/1807): Dropped support for
_detaching_ (or _manual completion_) tasks.

[#1805](https://github.com/cylc/cylc-flow/pull/1805): `gcylc` - corrected the suite
hold/release button state during  active suite reloads.

[#1802](https://github.com/cylc/cylc-flow/pull/1802): Do not unregister running
suites or assume that the argument of `cylc unregister` is a pattern.

[#1800](https://github.com/cylc/cylc-flow/pull/1800): Print a sensible error message
for a suite graph section with a zero-width cycling interval.

[#1791](https://github.com/cylc/cylc-flow/pull/1791): Documented how to write suites
with efficient inter-family triggering.

[#1789](https://github.com/cylc/cylc-flow/pull/1789): Fixed a bug causing high CPU
load in large suites with `queued` tasks present.

[#1788](https://github.com/cylc/cylc-flow/pull/1788): Fixed a bug that could
occasionally result in missing entries in suite run databases.

[#1784](https://github.com/cylc/cylc-flow/pull/1784): Corrected and improved the
advice printed at start-up on how to see if a suite is still running.

[#1781](https://github.com/cylc/cylc-flow/pull/1781): Fixed a bug that could disable
the right-click menu for some tasks after enabling a filter.

[#1768](https://github.com/cylc/cylc-flow/pull/1768): Client commands like `cylc
broadcast` can now be invoked by tasks on remote hosts that do not share a
filesystem with the suite host.

[#1763](https://github.com/cylc/cylc-flow/pull/1763): Remote tasks now load
the right suite passphrase even if a locally registered suite has
the same name.

[#1762](https://github.com/cylc/cylc-flow/pull/1762): Fixed polling of jobs
submitted to loadleveler (broken since 6.8.1).

[#1816](https://github.com/cylc/cylc-flow/pull/1816),
[#1779](https://github.com/cylc/cylc-flow/pull/1779): Allow task names that contain
family names after a hyphen.

-------------------------------------------------------------------------------

#### For changes prior to cylc-6.10.0 see doc/changes.html in the cylc source tree.<|MERGE_RESOLUTION|>--- conflicted
+++ resolved
@@ -34,24 +34,19 @@
 Cylc Review was also removed in this version.
 
 -------------------------------------------------------------------------------
-<<<<<<< HEAD
-<<<<<<< HEAD
-## __cylc-8.0a3 (2020-Q3?)__
+## __cylc-8.0a3 (2020-08?)__
+
+Fourth alpha release of Cylc 8.
+
+(See note on cylc-8 backward-incompatible changes, above)
+
+### Enhancements
 
 [#3515](https://github.com/cylc/cylc-flow/pull/3515) - spawn-on-demand: a more
 efficient way of the evolving the workflow via the graph.
-=======
-## __cylc-8.0a3 (2020-08?)__
-
-Fourth alpha release of Cylc 8.
-
-(See note on cylc-8 backward-incompatible changes, above)
-
-### Enhancements
 
 [#3692](https://github.com/cylc/cylc-flow/pull/3692) - Use the `$EDITOR`
 and `$GEDITOR` environment variables to determine the default editor to use.
->>>>>>> 3d01171d
 
 -------------------------------------------------------------------------------
 ## __cylc-8.0a2 (2020-07-03)__
