# Selected Cylc Changes

Internal changes that do not directly affect users may not be listed here.  For
all changes see the [closed
milestones](https://github.com/cylc/cylc-flow/milestones?state=closed) for each
release.

## Backward-incompatible changes in Cylc-8.x

Cylc 8.0aX (alpha) releases are not compatible with Cylc 7 or with previous
8.0aX releases, as the API is still under heavy development.

The Cylc server program and CLI codebase is now a Python 3 package that can be
installed from PyPI with `pip` (see
[#2990](https://github.com/cylc/cylc-flow/pull/2990)), and has been renamed to
`cylc-flow`. The name `cylc` is now used as a native Python package namespace
to allow other projects to re-use it and extend Cylc with plug-ins.

The old PyGTK GUI is being replaced by a Web UI, with development managed in
the cylc/cylc-ui repository (and see also cylc/cylc-uiserver).

The User Guide and other documentation has been removed from the Python package
to the cylc/cylc-doc repository.

The commands `cylc-profile-battery`, `cylc-test-battery`, `cylc-license`
have been removed, and `cylc graph` is only retained for text output
used in tests (it will be re-implemented in the new web UI).

The xtrigger examples were moved to a separate `cylc/cylc-xtriggers` project
(see [#3123](https://github.com/cylc/cylc-flow/pull/3123)).

Jinja filters were moved from its `Jinja2Filters` folder to within the `cylc`
namespace, under `cylc.jinja.filters`.

Cylc Review was also removed in this version.

Cylc 7 suites cannot be restarted in Cylc 8 using `cylc restart`, but they
can still be run using `cylc run` ([#3863](https://github.com/cylc/cylc-flow/pull/3863)).

Named checkpoints have been removed ([#3906](https://github.com/cylc/cylc-flow/pull/3906))
due to being a seldom-used feature. Workflows can still be restarted from the
last run, or reflow can be used to achieve the same result.

-------------------------------------------------------------------------------
<!-- The topmost release date is automatically updated by GitHub Actions. When
creating a new release entry be sure to copy & paste the span tag with the
`actions:bind` attribute, which is used by a regex to find the text to be
updated. Only the first match gets replaced, so it's fine to leave the old
ones in. -->
## __cylc-8.0a3 (<span actions:bind='release-date'>2020-08?</span>)__

Fourth alpha release of Cylc 8.

(See note on cylc-8 backward-incompatible changes, above)

The filenames `suite.rc` and `global.rc` are now deprecated in favour of
`flow.cylc` and `global.cylc` respectively
([#3755](https://github.com/cylc/cylc-flow/pull/3755)). For backwards
compatibility, the `cylc run` command will automatically symlink an existing
`suite.rc` file to `flow.cylc`.

Remove cylc register's option `--run-dir=DIR`, which created a run directory
symlink to `DIR` (see #3884).

### Enhancements

[#3992](https://github.com/cylc/cylc-flow/pull/3992) - Rename
batch system to job runner.

[#3791](https://github.com/cylc/cylc-flow/pull/3791) - Support Slurm
heterogeneous jobs with a special directive prefix.

[#3974](https://github.com/cylc/cylc-flow/pull/3974) - Template variables,
both in set files and provided via the -s/--set command line options are
now parsed using ast.literal_eval. This permits non-string data types,
strings must now be quoted.

[#3811](https://github.com/cylc/cylc-flow/pull/3811) - Move from cycle based
to `n` distance dependency graph window node generation and pruning of the
data-store (API/visual backing data). Ability to modify distance of live
workflow via API, with default of `n=1`.

[#3899](https://github.com/cylc/cylc-flow/pull/3899) - CLI changes
* Commands no longer re-invoke (so you get `cylc run` not `cylc-run`).
* Improve CLI descriptions and help.
* Internal-only commands now hidden from help.
* New entry point for defining Cylc sub-commands.
* remove `cylc check-software` (use standard tools like pipdeptree)
* remove `cylc nudge` (no longer needed)

[#3884](https://github.com/cylc/cylc-flow/pull/3884) - Directories `run`,
`log`, `share`, `share/cycle`, `work` now have the option to be redirected to
configured directories by symlink.

[#3856](https://github.com/cylc/cylc-flow/pull/3856) - fail the GraphQL query
with a helpful message if the variables defined do not match the expected
values.

[#3853](https://github.com/cylc/cylc-flow/pull/3853) - Update protobuf and
pyzmq.

[#3857](https://github.com/cylc/cylc-flow/pull/3857) - removed the obsolete
"runahead" task state (not used since spawn-on-demand implementation).

[#3816](https://github.com/cylc/cylc-flow/pull/3816) - change `cylc spawn`
command name to `cylc set-outputs` to better reflect its role in Cylc 8.

[#3796](https://github.com/cylc/cylc-flow/pull/3796) - Remote installation is
now on a per install target rather than a per platform basis. `app/`, `bin/`,
`etc/`, `lib/` directories are now installed on the target, configurable in flow.cylc.

[#3724](https://github.com/cylc/cylc-flow/pull/3724) - Re-implemented
the `cylc scan` command line interface and added a Python API for accessing
workflow scanning functionality.

[#3515](https://github.com/cylc/cylc-flow/pull/3515) - spawn-on-demand: a more
efficient way of the evolving the workflow via the graph.

[#3692](https://github.com/cylc/cylc-flow/pull/3692) - Use the `$EDITOR`
and `$GEDITOR` environment variables to determine the default editor to use.

[#3574](https://github.com/cylc/cylc-flow/pull/3574) - use the bash
installation defined in $path rather than hardcoding to /bin/bash.

[#3774](https://github.com/cylc/cylc-flow/pull/3774) - Removed support for
interactive prompt.

[#3798](https://github.com/cylc/cylc-flow/pull/3798) - Deprecated the
`[runtime][X][parameter environment templates]` section and instead allow
templates in `[runtime][X][environment]`.

[#3802](https://github.com/cylc/cylc-flow/pull/3802) - New global config
hierarchy and ability to set site config directory.

[#3848](https://github.com/cylc/cylc-flow/pull/3848) - Deprecated
`[scheduling]max active cycle points` in favour of `[scheduling]runahead limit`.

[#3883](https://github.com/cylc/cylc-flow/pull/3883) - Added a new workflow
config option `[scheduling]stop after cycle point`.

[#3961](https://github.com/cylc/cylc-flow/pull/3961) - Added a new command:
`cylc clean`.

<<<<<<< HEAD
[#3913](https://github.com/cylc/cylc-flow/pull/3913) - Added the ability to
use plugins to parse suite templating variables and additional files to
install. Only one such plugin exists at the time of writing, designed to
parse ``rose-suite.conf`` files in repository "cylc-rose".
=======
[#3955](https://github.com/cylc/cylc-flow/pull/3955) - Global config options
to control the job submission environment.

>>>>>>> 7da14a19

### Fixes

[#3984](https://github.com/cylc/cylc-flow/pull/3984) - Only write task
event timers to the database when they have changed (reverts behaviour
change in 7.8.6). This corrects last updated db entries and reduces filesystem
load.

[#3917](https://github.com/cylc/cylc-flow/pull/3917) - Fix a bug that caused
one of the hostname resolution tests to fail in certain environments.

[#3879](https://github.com/cylc/cylc-flow/pull/3879) - Removed Google
Groups e-mail from pip packaging metadata. Users browsing PYPI will have
to visit our website to find out how to reach us (we are using Discourse
and it does not offer an e-mail address).

[#3859](https://github.com/cylc/cylc-flow/pull/3859) - Fixes the query of
broadcast states to retrieve only the data for the requested ID, instead
of returning all the broadcast states in the database.

[#3815](https://github.com/cylc/cylc-flow/pull/3815) - Fixes a minor bug in the
auto-restart functionality which caused suites to wait for local jobs running
on *any* host to complete before restarting.

[#3732](https://github.com/cylc/cylc-flow/pull/3732) - XTrigger labels
are now validated to ensure that runtime errors can not occur when
exporting environment variables.

[#3632](https://github.com/cylc/cylc-flow/pull/3632) - Fix a bug that was causing
`UTC mode` specified in global config to be pretty much ignored.

[#3614](https://github.com/cylc/cylc-flow/pull/3614) - Ensure the suite always
restarts using the same time zone as the last `cylc run`.

[#3788](https://github.com/cylc/cylc-flow/pull/3788),
[#3820](https://github.com/cylc/cylc-flow/pull/3820) - Task messages and
task outputs/message triggers are now validated.

[#3614](https://github.com/cylc/cylc-flow/pull/3795) - Fix error when running
`cylc ping --verbose $SUITE`.

[#3852](https://github.com/cylc/cylc-flow/pull/3852) - Prevents registering a
workflow in a sub-directory of a run directory (as `cylc scan` would not be
able to find it).

[#3452](https://github.com/cylc/cylc-flow/pull/3452) - Fix param graph
issue when mixing offset and conditional (e.g. foo<m-1> & baz => foo<m>).

[#3982](https://github.com/cylc/cylc-flow/pull/3982) - Fix bug preventing
workflow from shutting down properly on a keyboard interrupt (Ctrl+C) in
Python 3.8+.

-------------------------------------------------------------------------------
## __cylc-8.0a2 (2020-07-03)__

Third alpha release of Cylc 8.

(See note on cylc-8 backward-incompatible changes, above)

The commands `cylc submit` and `cylc jobscript` have been removed.

### Enhancements

[#3389](https://github.com/cylc/cylc-flow/pull/3389) - Publisher/Subscriber
network components added (0MQ PUB/SUB pattern). Used to publish fine-grained
data-store updates for the purposes of UI Server data sync, this change also
includes CLI utility: `cylc subscribe`.

[#3402](https://github.com/cylc/cylc-flow/pull/3402) - removed automatic task
job status message retries (problems that prevent message transmission are
almost never transient, and in practice job polling is the only way to
recover).

[#3463](https://github.com/cylc/cylc-flow/pull/3463) - cylc tui:
A new terminal user interface to replace the old `cylc monitor`.
An interactive collapsible tree to match the new web interface.

[#3559](https://github.com/cylc/cylc-flow/pull/3559) - Cylc configuration
files are now auto-documented from their definitions.

[#3617](https://github.com/cylc/cylc-flow/pull/3617) - For integer cycling mode
there is now a default initial cycle point of 1.

[#3423](https://github.com/cylc/cylc-flow/pull/3423) - automatic task retries
re-implemented using xtriggers. Retrying tasks will now be in the "waiting"
state with a wall_clock xtrigger set for the retry time.

### Fixes

[#3618](https://github.com/cylc/cylc-flow/pull/3618) - Clear queue configuration
warnings for referencing undefined or unused tasks.

[#3596](https://github.com/cylc/cylc-flow/pull/3596) - Fix a bug that could
prevent housekeeping of the task_action_timers DB table and cause many warnings
at restart.

[#3602](https://github.com/cylc/cylc-flow/pull/3602) - Fix a bug that prevented
cycle point format conversion by the `cylc suite-state` command and the
`suite_state` xtrigger function, if the target suite used the default format
but downstream command or suite did not.

[#3541](https://github.com/cylc/cylc-flow/pull/3541) - Don't warn that a task
was already added to an internal queue, if the queue is the same.

[#3409](https://github.com/cylc/cylc-flow/pull/3409) - prevent cylc-run from
creating directories when executed for suites that do not exist.

[#3433](https://github.com/cylc/cylc-flow/pull/3433) - fix server abort at
shutdown during remote run dir tidy (introduced during Cylc 8 development).

[#3493](https://github.com/cylc/cylc-flow/pull/3493) - Update jinja2 and
pyzmq, as well as some test/dev dependencies. Fixes Jinja2 error where
validation shows incorrect context.

[#3531](https://github.com/cylc/cylc-flow/pull/3531) - Fix job submission to
SLURM when task name has a percent `%` character.

[#3543](https://github.com/cylc/cylc-flow/pull/3543) - fixed pipe polling
issue observed on darwin (BSD) which could cause Cylc to hang.

-------------------------------------------------------------------------------
## __cylc-8.0a1 (2019-09-18)__

Second alpha release of Cylc 8.

(See note on cylc-8 backward-incompatible changes, above)

### Enhancements

[#3377](https://github.com/cylc/cylc-flow/pull/3377) - removed support for
sourcing `job-init-env.sh` in task job scripts. Use bash login scripts instead.

[#3302](https://github.com/cylc/cylc-flow/pull/3302) - improve CLI
task-globbing help.

[#2935](https://github.com/cylc/cylc-flow/pull/2935) - support alternate run
directories, particularly for sub-suites.

[#3096](https://github.com/cylc/cylc-flow/pull/3096) - add colour to the
Cylc CLI.

[#2963](https://github.com/cylc/cylc-flow/pull/2963) - make suite context
available before config parsing.

[#3274](https://github.com/cylc/cylc-flow/pull/3274) - disallow the use of
special characters in suite names.

[#3001](https://github.com/cylc/cylc-flow/pull/3001) - simplify cylc version,
dropping VERSION file and git info.

[#3007](https://github.com/cylc/cylc-flow/pull/3007) - add tests for quoting
of tilde expressions in environment section.

[#3006](https://github.com/cylc/cylc-flow/pull/3006) - remove cylc.profiling
package and cylc-profile-battery.

[#2998](https://github.com/cylc/cylc-flow/pull/2998) - Bandit security
recommendations for Cylc 8 target.

[#3024](https://github.com/cylc/cylc-flow/pull/3024) - remove remaining Cylc
Review files.

[#3022](https://github.com/cylc/cylc-flow/pull/3022) - removed LaTeX support
from check-software.

[#3029](https://github.com/cylc/cylc-flow/pull/3029) - remove dev-suites
from tests.

[#3036](https://github.com/cylc/cylc-flow/pull/3036) - re-enable EmPy
templating.

[#3044](https://github.com/cylc/cylc-flow/pull/3044) - remove GTK labels
from task states.

[#3055](https://github.com/cylc/cylc-flow/pull/3055) - simplify regexes.

[#2995](https://github.com/cylc/cylc-flow/pull/2995) - elegantly handle
known errors.

[#3069](https://github.com/cylc/cylc-flow/pull/3069) - make Python 3.7 the
min version for Cylc.

[#3068](https://github.com/cylc/cylc-flow/pull/3068) - add shellcheck to
lint shell script files.

[#3088](https://github.com/cylc/cylc-flow/pull/3088) - remove obsolete
ksh support.

[#3091](https://github.com/cylc/cylc-flow/pull/3091) - remove useless
license commands.

[#3095](https://github.com/cylc/cylc-flow/pull/3095) - run prove with
--timer.

[#3093](https://github.com/cylc/cylc-flow/pull/3093) - job.sh: run
as bash only.

[#3101](https://github.com/cylc/cylc-flow/pull/3101) - add kill all to
functional tests.

[#3123](https://github.com/cylc/cylc-flow/pull/3123) - remove Kafka
xtrigger example.

[#2990](https://github.com/cylc/cylc-flow/pull/2990) - make cylc a module.

[#3131](https://github.com/cylc/cylc-flow/pull/3131) - renamed cylc to
cylc-flow, and simplified project summary.

[#3140](https://github.com/cylc/cylc-flow/pull/3140) - cylc-flow rename in
README badges, setup.py, and a few more places.

[#3138](https://github.com/cylc/cylc-flow/pull/3138) - add suite aborted
event.

[#3132](https://github.com/cylc/cylc-flow/pull/3132) - move parsec to
cylc.parsec.

[#3113](https://github.com/cylc/cylc-flow/pull/3113) - document
select_autoescape security ignore.

[#3083](https://github.com/cylc/cylc-flow/pull/3083) - extend
ZMQClient and update docstrings.

[#3155](https://github.com/cylc/cylc-flow/pull/3155) - remove changed
variable in async_map.

[#3135](https://github.com/cylc/cylc-flow/pull/3135) - incorporate
jinja2filters into cylc.flow.jinja.filters, and use native namespaces.

[#3134](https://github.com/cylc/cylc-flow/pull/3134) - update how
CYLC_DIR is used in Cylc.

[#3165](https://github.com/cylc/cylc-flow/pull/3165) - added GitHub
Issue and Pull Request templates.

[#3272](https://github.com/cylc/cylc-flow/pull/3272),
[#3191](https://github.com/cylc/cylc-flow/pull/3191) - uniform configuration
section level for defining non-cycling and cycling graphs. E.g.:

```
# Deprecated Syntax
[scheduling]
    initial cycle point = next(T00)
    [[dependencies]]
        [[[P1D]]]
            graph = task1 => task2
```

Can now be written as:

```
# New Syntax
[scheduling]
    initial cycle point = next(T00)
    [[graph]]
        P1D = task1 => task2
```

[#3249](https://github.com/cylc/cylc-flow/pull/3249) - export the environment
variable `ISODATETIMEREF` (reference time for the `isodatetime` command from
[metomi-isodatetime](https://github.com/metomi/isodatetime/)) in task jobs to
have the same value as `CYLC_TASK_CYCLE_POINT`.

[#3286](https://github.com/cylc/cylc-flow/pull/3286) -
Removed the `cylc check-triggering` command.
Changed the `suite.rc` schema:
* Removed `[cylc]log resolved dependencies`
* Removed `[cylc][[reference test]]*` except `expected task failures`.
* Moved `[cylc]abort if any task fails` to
  `[cylc][[events]]abort if any task fails` so it lives with the other
  `abort if/on ...` settings.

[#3351](https://github.com/cylc/cylc-flow/pull/3351) - sped up suite validation
(which also affects responsiveness of suite controllers during suite startup,
restarts, and reloads).  Impact of the speedup is most noticeable when dealing
with suite configurations that contain tasks with many task outputs.

[#3358](https://github.com/cylc/cylc-flow/pull/3358) - on submitting jobs to
SLURM or LSF, the job names will now follow the pattern `task.cycle.suite`
(instead of `suite.task.cycle`), for consistency with jobs on PBS.

[#3356](https://github.com/cylc/cylc-flow/pull/3356) - default job name length
maximum for PBS is now 236 characters (i.e. assuming PBS 13 or newer). If you
are still using PBS 12 or older, you should add a site configuration to
restrict it to 15 characters.

### Fixes

[#3308](https://github.com/cylc/cylc-flow/pull/3308) - fix a long-standing bug
causing suites to stall some time after reloading a suite definition that
removed tasks from the graph.

[#3287](https://github.com/cylc/cylc-flow/pull/3287) - fix xtrigger
cycle-sequence specificity.

[#3258](https://github.com/cylc/cylc-flow/pull/3258) - leave '%'-escaped string
templates alone in xtrigger arguments.

[#3010](https://github.com/cylc/cylc-flow/pull/3010) - fixes except KeyError
in task_job_mgr.

[#3031](https://github.com/cylc/cylc-flow/pull/3031) - convert range to list
so that we can use reduce.

[#3040](https://github.com/cylc/cylc-flow/pull/3040) - add check for zero
to xrandom.

[#3018](https://github.com/cylc/cylc-flow/pull/3018) - subprocpool: use
SpooledTemporaryFile instead of TemporaryFile.

[#3032](https://github.com/cylc/cylc-flow/pull/3032) - fix syntax for
array access in cylc check-software.

[#3035](https://github.com/cylc/cylc-flow/pull/3035) - fix scheduler#shutdown
when reference-log option is used.

[#3056](https://github.com/cylc/cylc-flow/pull/3056) - fix suite freeze on
non-existent xtrigger.

[#3060](https://github.com/cylc/cylc-flow/pull/3060) - fix bug when an
AttributeError is raised, and add unit tests for xtrigger.

[#3015](https://github.com/cylc/cylc-flow/pull/3015) - use global client
zmq context.

[#3092](https://github.com/cylc/cylc-flow/pull/3092) - fix recent
shellcheck-inspired quoting errors.

[#3085](https://github.com/cylc/cylc-flow/pull/3085) - fix cylc-search
for directories without suite.rc.

[#3105](https://github.com/cylc/cylc-flow/pull/3105) - fix work location
assumption in a test.

[#3112](https://github.com/cylc/cylc-flow/pull/3112) - prepend custom
Jinja2 paths.

[#3130](https://github.com/cylc/cylc-flow/pull/3130) - remove Python 2
compatibility in setup.py for wheel.

[#3137](https://github.com/cylc/cylc-flow/pull/3137) - fix job kill
hold-retry logic.

[#3077](https://github.com/cylc/cylc-flow/pull/3077) - support single
port configuration for zmq.

[#3153](https://github.com/cylc/cylc-flow/pull/3153) - fix bug in
async_map.

[#3164](https://github.com/cylc/cylc-flow/pull/3164) - fix pclient
undefined error.

[#3173](https://github.com/cylc/cylc-flow/issues/3173) - NameError when
invalid cylc command is used (instead of a ValueError).

[#3003](https://github.com/cylc/cylc-flow/pull/3003) - Fix inheritance
with quotes using shlex.

[#3184](https://github.com/cylc/cylc-flow/pull/3184) - Fix restart
correctness when the suite has a hold point, stop point, a stop task, a stop
clock time and/or an auto stop option. These settings are now stored in the
suite run SQLite file and are retrieved on suite restart. In addition, the
settings are removed when they are consumed, e.g. if the suite stopped
previously on reaching the stop point, the stop point would be consumed, so
that on restart the suite would not stop again immediately.

The `cylc run` command can now accept `--initial-cycle-point=CYCLE-POINT`
(`--icp=CYCLE-POINT)` and `--start-cycle-point=CYCLE-POINT` options. This
change should allow the command to have  a more uniform interface with commands
such as `cylc validate`, and with the final/stop cycle point options).

After this change:
* `cylc run SUITE POINT` is equivalent to `cylc run --icp=POINT SUITE`.
* `cylc run -w SUITE POINT` is equivalent to
  `cylc run -w --start-point=POINT SUITE`.

The `cylc run` and `cylc restart` commands can now accept the
`--final-cycle-point=POINT` and `--stop-cycle-point=POINT` options. The
`--until=POINT` option is now an alias for `--final-cycle-point=POINT` option.

The `cylc run` and `cylc restart` commands can now accept the new
`--auto-shutdown` option. This option overrides the equivalent suite
configuration to force auto shutdown to be enabled. Previously, it is only
possible to disable auto shutdown on the command line.

[#3236](https://github.com/cylc/cylc-flow/pull/3236) - Fix submit number
increment logic on insert of family with tasks that were previously submitted.

[#3276](https://github.com/cylc/cylc-flow/pull/3276) - Fix log & DB recording
of broadcasts from xtriggers so they register all settings, not just one.

[#3325](https://github.com/cylc/cylc-flow/pull/3325) - Fix task event handler
*start_time* being unavailable in *started* events.

### Documentation

[#3181](https://github.com/cylc/cylc-flow/pull/3181) - moved documentation to
the new cylc/cylc-doc repository.

[#3025](https://github.com/cylc/cylc-flow/pull/3025) - fix dev-suites
reference in docs (now in examples).

[#3004](https://github.com/cylc/cylc-flow/pull/3004) - document suite
runtime interface.

[#3066](https://github.com/cylc/cylc-flow/pull/3066) - minor fix to
docs about exit-script.

[#3108](https://github.com/cylc/cylc-flow/pull/3108) - anatomy of a
job script.

[#3129](https://github.com/cylc/cylc-flow/pull/3129) - added
SECURITY.md.

[#3151](https://github.com/cylc/cylc-flow/pull/3151) - fix documentation
heading levels.

[#3158](https://github.com/cylc/cylc-flow/pull/3158) - fix \ in doco
when wrapped in ``..``.

### Security issues

None. Note that we added a `SECURITY.md` file in this release (see #3129)
with instructions for reporting security issues, as well as a
listing with current incident reports.

-------------------------------------------------------------------------------
## __cylc-8.0a0 (2019-03-12)__

First alpha release of Cylc 8. Also first release of Cylc uploaded
to PYPI: https://pypi.org/project/cylc-flow/.

(See note on cylc-8 backward-incompatible changes, above)

### Enhancements

[#2936](https://github.com/cylc/cylc-flow/pull/2936) - remove obsolete commands,
modules, configuration, and documentation.

[#2966](https://github.com/cylc/cylc-flow/pull/2966) - port Cylc to Python 3.

### Fixes

None.

### Documentation

[#2939](https://github.com/cylc/cylc-flow/pull/2939) - use higher contrast link
colours for the generated documentation.

[#2954](https://github.com/cylc/cylc-flow/pull/2954) - fix jinja2 variable
setting example suites.

[#2951](https://github.com/cylc/cylc-flow/pull/2951) - amend makefile command
and address warning.

[#2971](https://github.com/cylc/cylc-flow/pull/2971) - general single- and
multi-page User Guides.

### Security issues

None.

-------------------------------------------------------------------------------
## __cylc-7.8.1 (2019-01-25)__

Maintenance and minor enhancement release, plus new-format User Guide.

Selected user-facing changes:

### Enhancements

[#2910](https://github.com/cylc/cylc-flow/pull/2910) - replace LaTeX-generated HTML
and PDF User Guide with Sphinx-generated HTML.

[#2815](https://github.com/cylc/cylc-flow/pull/2815) - allow initial cycle point
relative to current time.

[#2902](https://github.com/cylc/cylc-flow/pull/2902) - expose suite UUID to event
handlers.

### Fixes

[#2932](https://github.com/cylc/cylc-flow/pull/2932) - fix possible blocking pipe
due to chatty job submission (and other subprocess) commands.

[#2921](https://github.com/cylc/cylc-flow/pull/2921) - better suite validation
warning for out-of-bounds cycling sequences.

[#2924](https://github.com/cylc/cylc-flow/pull/2924) - fix and expand 7.8.0 `cylc
review` documentation in the User Guide.

-------------------------------------------------------------------------------
## __cylc-7.8.0 (2018-11-27)__

Minor release with over 120 issues closed. Significant issues include:

### Enhancements

[#2693](https://github.com/cylc/cylc-flow/pull/2693) - __auto host selection__; and
[#2809](https://github.com/cylc/cylc-flow/pull/2809) - __auto migration__.
`cylc run` and `cylc restart` can now select the best host (based on several
metrics) on which to launch suite server programs. And running suites
can be told (via global config) to self-migrate to another available host, e.g.
for server maintenance. (The pool of suite hosts should see a shared
filesystem).

[#2614](https://github.com/cylc/cylc-flow/pull/2614) and
[#2821](https://github.com/cylc/cylc-flow/pull/2821) - __web-based job log viewer__ -
 `cylc review` (migration of "Rose Bush" from the Rose project).


[#2339](https://github.com/cylc/cylc-flow/pull/2339) - __general external
triggering__: tasks can trigger off of arbitrary user-defined Python functions
called periodically by the suite server program, with built-in functions
for suite-state (inter-suite) triggering and clock triggering (these
deprecate the existing suite-state polling tasks and clock-triggered tasks).

[#2734](https://github.com/cylc/cylc-flow/pull/2734) - __EmPy templating__
support, as an alternative to Jinja2. _"EmPy allows embedding plain Python code
within templates and doesn't enforce any particular templating philosophy."_

[#2733](https://github.com/cylc/cylc-flow/pull/2733) - enhanced Jinja2 support:
- __import pure Python modules__ in the same way as template modules
- Jinja2Tests and Jinja2Globals, for custom "is" tests and global variables
  (c.f. our existing Jinja2Filters for custom filters).

[#2682](https://github.com/cylc/cylc-flow/pull/2682) - new built-in
Jinja2 filter to convert ISO8601 date-time durations to
decimal seconds or hours.

[#2842](https://github.com/cylc/cylc-flow/pull/2842) - `cylc gui` and
`cylc graph` - better integration with system desktop themes, including dark
themes; and other minor graph visualization improvements.

[#2807](https://github.com/cylc/cylc-flow/pull/2807) - task output events (event
handlers can now be triggered when a task reports a registered output message).

[#2868](https://github.com/cylc/cylc-flow/pull/2868) - a new task
runtime config item `exit-script`, for scripting to be executed at the
last moment after successful job completion. (Companion of `err-script`).

[#2781](https://github.com/cylc/cylc-flow/pull/2781) and
[#2854](https://github.com/cylc/cylc-flow/pull/2854) - improved suite
server program logging (including: `log/suite/err` is no longer used).

[#2849](https://github.com/cylc/cylc-flow/pull/2849) - record local
background jobs by host name rather than "localhost".

[#2877](https://github.com/cylc/cylc-flow/pull/2877) - new batch system
handler `pbs_multi_cluster`, supports PBS 13 clients fronting
heterogeneous clusters with different home directories from the
cylc remote. (Not needed for PBS 14+.) (For Rose suites this requires a
corresponding change to `rose suite-run`:
[metomi/rose#2252](https://github.com/metomi/rose/pull/2252).)

[#2812](https://github.com/cylc/cylc-flow/pull/2812) - `cylc gscan`:
show application menu bar by default.

[#2768](https://github.com/cylc/cylc-flow/pull/2768) - `cylc gscan`: display Cylc
version of running suites.

[#2786](https://github.com/cylc/cylc-flow/pull/2786) - make task try number
available to event handlers (as for task job submit number).

[#2771](https://github.com/cylc/cylc-flow/pull/2771) - bash command completion:
complete suite names for commands that take a suite name argument (see
`etc/cylc-bash-completion`).

[#2769](https://github.com/cylc/cylc-flow/pull/2769) - `cylc check-software` now
takes arguments to check for availability of specific modules.

[#2763](https://github.com/cylc/cylc-flow/pull/2763) - `cylc monitor` - clean exit
on Ctrl-C.

[#2704](https://github.com/cylc/cylc-flow/pull/2704) - paginated `cylc help` output.

[#2660](https://github.com/cylc/cylc-flow/pull/2660) - new `gcylc.rc` config item to
show grouped cyclepoint subgraphs by default.

[#2766](https://github.com/cylc/cylc-flow/pull/2766) - (development) formal test
coverage reporting and integration with GitHub.

[#2751](https://github.com/cylc/cylc-flow/pull/2751) - (development) new contributor
guidelines - see `CONTRIBUTING.md`.

### Fixes

[#2876](https://github.com/cylc/cylc-flow/pull/2876) - avoid subprocess hang when
executing commands that generate a lot of stdout (such as when submitting
hundreds of jobs at once).

[#2828](https://github.com/cylc/cylc-flow/pull/2828) - `suite.rc` - fail validation
on detecting trailing whitespace after a line continuation character.

[#2807](https://github.com/cylc/cylc-flow/pull/2807) - handle multiple events of
the same type with the same message (e.g. warnings) from the same task job.

[#2803](https://github.com/cylc/cylc-flow/pull/2803) - reset job submit number
correctly after aborting (backing out of) a trigger edit-run.

[#2727](https://github.com/cylc/cylc-flow/pull/2727) - `cylc gui`: fix dropdown list
of log numbers for re-inserted tasks or after suite
restart.

[#2759](https://github.com/cylc/cylc-flow/pull/2759) and
[#2816](https://github.com/cylc/cylc-flow/pull/2816) -
suite registration tweaks and fixes.

[#2861](https://github.com/cylc/cylc-flow/pull/2861) - improved emacs
syntax highlighting.

[#2892](https://github.com/cylc/cylc-flow/pull/2892) - print the bad host name along
with "Name or service not known" exceptions.


-------------------------------------------------------------------------------
## __cylc-7.7.2 (2018-07-26)__

Maintenance release.

(Some minor changes not relevant to normal users may be omitted.)

### Fixes and minor enhancements

[#2719](https://github.com/cylc/cylc-flow/pull/2719) - improved job poll logging

[#2724](https://github.com/cylc/cylc-flow/pull/2724) - fix a rare error associated
with ithe use of final cycle point in multiple recurrence expressions

[#2723](https://github.com/cylc/cylc-flow/pull/2723) - fix remote commands (executed
by remote task jobs) running in UTC mode when the suite is not running in UTC
mode

[#2726](https://github.com/cylc/cylc-flow/pull/2726) - fix crash in suites with no
final cycle point that are reloaded following a restart

[#2716](https://github.com/cylc/cylc-flow/pull/2716) - ensure that job polling
interval lists are not overridden

[#2714](https://github.com/cylc/cylc-flow/pull/2714) - block irrelevant
`InsecureRequestWarning`s from urllib3 on anonymous suite server access by
`cylc scan` and `cylc ping`

[#2715](https://github.com/cylc/cylc-flow/pull/2715) - fix a cross-version
incompatibility, if a cylc-7.6.x task job messages a cylc-7.7.1 suite

[#2710](https://github.com/cylc/cylc-flow/pull/2710) - fix a GUI error on
right-clicking a "scissor node" in the graph view

-------------------------------------------------------------------------------
## __cylc-7.7.1 (2018-06-27)__

Minor maintenance release.

### Fixes

(Several minor fixes have been omitted from this list.)

[#2678](https://github.com/cylc/cylc-flow/pull/2678) - fix loading of job poll
timers on restart (bug introduced at last release)

[#2683](https://github.com/cylc/cylc-flow/pull/2683) - fix potential error in
`cylc check-software` (which checks for installed software dependencies)

[#2691](https://github.com/cylc/cylc-flow/pull/2691) PBS support - handle job poll
result correctly if qstat temporarily fails to connect to the server

[#2703](https://github.com/cylc/cylc-flow/pull/2703) - fix an error
(inconsequential) that appears in the suite log at restart: `ValueError: No
JSON object could be decoded`

[#2692](https://github.com/cylc/cylc-flow/pull/2692) - fix X11 forwarding for GUI
edit job log, with `cylc gui --host=HOST`

[#2690](https://github.com/cylc/cylc-flow/pull/2690) - invoking Cylc command help
should not require `$DISPLAY` to be set

[#2677](https://github.com/cylc/cylc-flow/pull/2677) - use random serial numbers in
the self-signed SSL certificates generated by suite server programs

[#2688](https://github.com/cylc/cylc-flow/pull/2688)
[#2705](https://github.com/cylc/cylc-flow/pull/2705) - block several security
warnings emitted by `urllib3` under old Python versions (2.6). *We are
aware of the security issues, but these warnings serve no purpose on affected
platforms except to confuse and annoy users.*

[#2676](https://github.com/cylc/cylc-flow/pull/2676) - use `#!/usr/bin/env python2`
(i.e. Python-2 specific) in Cylc source files, to avoid issues with default
Python 3 installations (note Cylc is going to Python 3 next year)

[#2679](https://github.com/cylc/cylc-flow/pull/2679) - change bold font back to
normal in the GUI log viewer

-------------------------------------------------------------------------------
## __cylc-7.7.0 (2018-05-12)__

### Enhancements

[#2661](https://github.com/cylc/cylc-flow/pull/2661) -
 * new User Guide section on Remote Job Management
 * tidy the installation documentation
 * standardise directory structures (all docs updated accordingly):
   - deprecated `<cylc-dir>conf/` file locations:
     - site config file `<cylc-dir>etc/global.rc`
     - gcylc config example `<cylc-dir>/etc/gcylc.rc.eg`
     - site job environment init `<cylc-dir/etc/job-init-env.sh`
     - editor syntax files in `<cylc-dir>etc/syntax/`
     - bash completion script `<cylc-dir>/etc/cylc-bash-completion`
   - user `global.rc` can now go in `~/.cylc/<cylc-version>/` or `~/.cylc/`
     (the version-specific location avoid forward compatibility problems - see
     notes in `<cylc-dir>/etc/global.rc.eg`).
   - moved central cylc wrapper template to `usr/bin/cylc`
   - various developer scripts and notes moved from `<cylc-dir>/dev/` to
     `<cylc-dir>/etc/dev-bin, dev-notes, dev-suites`.
   - *the ancient `site.rc` and `user.rc` global config filename variants are
     now obsolete.*

[#2659](https://github.com/cylc/cylc-flow/pull/2659) - commands in the process pool
(event handlers, and job submit, poll and kill commands) will now be killed on
a configurable timeout if they hang, rather than tying up a member of the
finite process pool: `global.rc` default: `process pool timeout = PT10M`

[#2582](https://github.com/cylc/cylc-flow/pull/2582) - improve client/server
interface, including: `cylc message` can send multiple messages at once, with
different severities; server ignores messages from superseded job submits;
running jobs detect that the suite has been cold-started under them and will
not attempt to connect; ssh-based indirect client-server communication now
works automatically for all clients, not just messaging.

[#2582](https://github.com/cylc/cylc-flow/pull/2582),
[#2624](https://github.com/cylc/cylc-flow/pull/2624), and earlier changes: all job
host actions are now done by remote `cylc` subcommands that are compatible with
ssh whitelisting.

[#2590](https://github.com/cylc/cylc-flow/pull/2590) - replaced the fixed process
pool with direct management of individual sub-processes (for external commands
executed by the server program).

[#2561](https://github.com/cylc/cylc-flow/pull/2561) - pass resolved triggering
dependencies to `$CYLC_TASK_DEPENDENCIES` in job environments.

[#2639](https://github.com/cylc/cylc-flow/pull/2639) - date-time cycling: document
availability of 365-day (never a leap year) and 366-day (always a leap year)
calendars.

[#2597](https://github.com/cylc/cylc-flow/pull/2597) - emit a "late" event if a task
has not triggered by a user-defined real-time offset relative to cycle point.

[#2648](https://github.com/cylc/cylc-flow/pull/2648) - improve version reporting.
Note than non-standard lowercase `cylc -v` is now gone; use `cylc -V` or `cylc
--version`, with optional `--long` format to print as well as version.

[#2620](https://github.com/cylc/cylc-flow/pull/2620) - re-document the long-dated
`[special tasks]sequential` and recommend using explicit dependencies in the
graph instead.

[#2584](https://github.com/cylc/cylc-flow/pull/2584) - internal queues now release
task jobs on a FIFO (First In, First Out) basis, rather than randomly.

[#2538](https://github.com/cylc/cylc-flow/pull/2538) - remove leading whitespace
from multi-line `script` items in task definitions, for cleaner job scripts.

[#2503](https://github.com/cylc/cylc-flow/pull/2503),
[#2624](https://github.com/cylc/cylc-flow/pull/2624) - `cylc cat-log`: all remote
host actions now done by a `cylc` sub-command; and simpler command options (see
`cylc cat-log --help`; **warning: the old command options are not supported**)

### Fixes

[#2666](https://github.com/cylc/cylc-flow/pull/2666) - `cylc scan`: make default
behavior consistent with `cylc gscan`: get suite information from `~/cylc-run/`
only for the current user; and no partial matches with `-n/--name=PATTERN`
(i.e. `--name=bar` will only match the suite `bar`, not `foobar` or `barbaz`).

[#2593](https://github.com/cylc/cylc-flow/pull/2593) - fix polling after job
execution timeout (configured pre-poll delays were being ignored).

[#2656](https://github.com/cylc/cylc-flow/pull/2656) - fix suicide triggers with
multiple prerequisites in the same graph line.

[#2638](https://github.com/cylc/cylc-flow/pull/2638) - fix duplicate "failed" task
events after `cylc stop --kill`.

[#2653](https://github.com/cylc/cylc-flow/pull/2653) - tidy and correct the main `cylc
help` documentation.

[#2644](https://github.com/cylc/cylc-flow/pull/2644),
[#2646](https://github.com/cylc/cylc-flow/pull/2646) - fix some graph parsing edge
cases.

[#2649](https://github.com/cylc/cylc-flow/pull/2649) - respect suite
UTC mode when recording job submit time (database and GUI tree view).

[#2631](https://github.com/cylc/cylc-flow/pull/2631) - fix "failed" task event after
bad host select.

[#2626](https://github.com/cylc/cylc-flow/pull/2626) - `cylc gui`: fix error when
a task job completes just before "view task prerequisites" (menu) is actioned.

[#2600](https://github.com/cylc/cylc-flow/pull/2600) - correct task prerequisite
manipulation on state changes.

[#2596](https://github.com/cylc/cylc-flow/pull/2596) - fix reference to parameter
values containing `+` or `-` characters.

[#2592](https://github.com/cylc/cylc-flow/pull/2592) - permit syntax errors in edit
runs, so that the job file still gets written.

[#2579](https://github.com/cylc/cylc-flow/pull/2579) - `cylc gscan`: fix a
re-spawning error dialog.

[#2674](https://github.com/cylc/cylc-flow/pull/2674) - `cylc cat-log`: avoid leaving
orphaned tail-follow processes on job hosts.


-------------------------------------------------------------------------------
## __cylc-7.6.1 (2018-03-28)__

A collection of bug fixes made since cylc-7.6.0.

### Fixes

[#2571](https://github.com/cylc/cylc-flow/pull/2571) - `cylc gui`: fix tailing of
remote job logs from the GUI (in 7.6.0 this failed with a Python traceback).

[#2596](https://github.com/cylc/cylc-flow/pull/2596) - allow parameter values that
contain +/- characters

[#2574](https://github.com/cylc/cylc-flow/pull/2574) - `cylc gscan HOST`: show just
the owner's suites by default (at 7.6.0 this showed all suites on HOST).

[#2592](https://github.com/cylc/cylc-flow/pull/2592) - `cylc trigger --edit`:
disable job script syntax checking in edit runs (this prevented a new job
script from being written for editing).

[#2579](https://github.com/cylc/cylc-flow/pull/2579) - `cylc gscan`: fix respawning
error dialog on giving a bad regular expression (on the command line) to match
owner or suite name.

[#2606](https://github.com/cylc/cylc-flow/pull/2606) - jobs with batch system info
missing in a corrupted status file (thus not pollable) will now poll as failed
rather appear stuck as running.

[#2603](https://github.com/cylc/cylc-flow/pull/2603) - `cylc gui` (graph view): fix
possible error on inserting a nested family.

[#2602](https://github.com/cylc/cylc-flow/pull/2602) - `cylc gui` (tree view): fix
negative progress bar value (reportedly possible after manual task state
manipulations).

[#2586](https://github.com/cylc/cylc-flow/pull/2586) - `cylc gui` (tree view): fix
possible division-by-zero error in elapsed time computation.

[#2588](https://github.com/cylc/cylc-flow/pull/2588) - `cylc trigger --edit`: fix
edit runs for tasks with dynamic remote host selection.

[#2585](https://github.com/cylc/cylc-flow/pull/2585) - fix recovery from a failed
host select command.

-------------------------------------------------------------------------------
## __cylc-7.6.0 (2018-02-07)__

### Enhancements

[#2373](https://github.com/cylc/cylc-flow/pull/2373) - refactored suite server code
(for efficiency, maintainability, etc.)

[#2396](https://github.com/cylc/cylc-flow/pull/2396) - improved job polling and task
state reset:
 * allow polling of finished tasks - to confirm they really succeeded or failed
 * poll to confirm a task message that implies a state reversal - it could just
   be a delayed message
 * allow reset to submitted or running states
 * removed the "enable resurrection" setting - any task can now return from the
   dead

[#2410](https://github.com/cylc/cylc-flow/pull/2410) - new CUSTOM severity task
messages that can trigger a custom event handler

[#2420](https://github.com/cylc/cylc-flow/pull/2420) - `cylc monitor` now
reconnects automatically if its target suite gets restarted on a different port

[#2430](https://github.com/cylc/cylc-flow/pull/2430) - `cylc gscan`,
`cylc gui` - significant reduction in impact on suite server
programs

[#2433](https://github.com/cylc/cylc-flow/pull/2433) - "group" (used to group suites
in `cylc gscan`) is now defined under the suite "[[meta]]" section

[#2424](https://github.com/cylc/cylc-flow/pull/2424) - task job scripts now run in
`bash -l` (login shell) instead of explicitly sourcing your
`.profile` file. *WARNING*: if you have a
`.bash_profile` and were using `.profile` as well just for
Cylc, the latter file will now be ignored because bash gives precendence to the
former. If so, just move your Cylc settings into
`.bash_profile` or consult the Cylc User Guide for
other ways to configure the task job environment.

[#2441](https://github.com/cylc/cylc-flow/pull/2441) -
[#2458](https://github.com/cylc/cylc-flow/pull/2458) - allow more event handler
arguments:
 * batch system name and job ID
 * submit time, start time, finish time
 * user@host

[#2455](https://github.com/cylc/cylc-flow/pull/2455) - network client improvements:
 * on a failed connection, clients detect if the suite has stopped according to
   the contact file, then report it stopped and remove the contact file
 * on attempt run an already-running suite (contact file exists) print more
   information on how old the suite is and how to shut it down
 * clients running in plain HTTP protocol will no longer attempt to fetch a
   non-existent SSL certificate
 * if a contact file is loaded, always use the values in it to avoid
   conflicting host strings in SSL certificate file, etc.

[#2468](https://github.com/cylc/cylc-flow/pull/2468) - initialize task remotes
asynchronously via the multiprocessing pool, to avoid holding up suite start-up
unnecessarily. *WARNING* this introduces new remote commands: `cylc
remote-init` and `cylc remote-tidy` that will affect sites
using ssh whitelisting

[#2449](https://github.com/cylc/cylc-flow/pull/2449) -
[#2469](https://github.com/cylc/cylc-flow/pull/2469) -
[#2480](https://github.com/cylc/cylc-flow/pull/2480) -
[#2501](https://github.com/cylc/cylc-flow/pull/2501) -
[#2547](https://github.com/cylc/cylc-flow/pull/2547) -
[#2552](https://github.com/cylc/cylc-flow/pull/2552) -
[#2564](https://github.com/cylc/cylc-flow/pull/2564) -
User Guide:
 * rewrote the section on restart from state checkpoints
 * rewrote the section on suite run databases
 * new section on suite contact files
 * new section on disaster recovery
 * new section on remote monitoring and control
 * improved terminology:
   * "suite server program" instead of "suite daemon" (it's not always a daemon)
   * "severity" instead of "priority" for logging and task messaging
   * "task remote" to encompass the concept of "the account where a task job
     runs" whether under the same user account or not, on another host or not
 * documented requirements for remote access to suite-parsing and
   file-retrieval commands, including via the GUI; and clarified the same for
   suite client commands
 * documented a known bug in use of parameters in complex graph syntax (and an
   easy workaround) - see the task parameters section
 * documented kill-to-hold behavior of tasks with retries configured

[#2475](https://github.com/cylc/cylc-flow/pull/2475) - suite server program:
separate debug mode from daemonization

[#2485](https://github.com/cylc/cylc-flow/pull/2485) - export task job environment
variables on definition and before assignment, to ensure they are available to
subshells immediately - even in expressions inside subsequent variable
definitions

[#2489](https://github.com/cylc/cylc-flow/pull/2489) -
[#2557](https://github.com/cylc/cylc-flow/pull/2557) -
`cylc gscan` -
 * configurable menubar visibility at start-up
 * grouped suites now retain their grouped status once stopped

[#2515](https://github.com/cylc/cylc-flow/pull/2515) -
[#2529](https://github.com/cylc/cylc-flow/pull/2529) -
[#2517](https://github.com/cylc/cylc-flow/pull/2517) -
[#2560](https://github.com/cylc/cylc-flow/pull/2560) -
`cylc gui`
 * put prompt dialogss above all windows
 * load new-suite log files after switching to another suite via the File menu
 * graph view: reinstate the right-click menu for ghost nodes (lost at cylc-7.5.0)
 * job log files:
   * fix and document the "extra log files" setting
   * add "view in editor" support for extra log files
   * add text-editor functionality to `cylc jobscript`
   * add "preview jobscript" functionality to the GUI

[#2527](https://github.com/cylc/cylc-flow/pull/2527) -
[#2431](https://github.com/cylc/cylc-flow/pull/2431) -
[#2435](https://github.com/cylc/cylc-flow/pull/2435) -
[#2445](https://github.com/cylc/cylc-flow/pull/2445) -
[#2491](https://github.com/cylc/cylc-flow/pull/2491) -
[#2484](https://github.com/cylc/cylc-flow/pull/2484) -
[#2556](https://github.com/cylc/cylc-flow/pull/2556) -
improved parameter support:
 * allow "%d" integer format in parameter templates
 * allow out of range parameter on graph RHS
 * allow positive offset for parameter index on graph
 * allow negative integer parameters
 * allow custom templating of parameter environment variables, in addition to
   the built-in `CYLC_TASK_PARAM\_&lt;param-name&gt;`
 * allow bare parameter values as task names
 * allow explicit parameter values in "inherit" items under "[runtime]"
 * fix parameters inside (as opposed to beginning or end) of family names
 * fixed inheritance from multiple parameterized namespaces at once

[#2553](https://github.com/cylc/cylc-flow/pull/2553) - upgraded the bundled Jinja2
version to 2.10. This fixes the block scope problem introduced in the previous
version

[#2558](https://github.com/cylc/cylc-flow/pull/2558) - new options to print out JSON
format from `cylc show` and `cylc scan`

### Fixes

[#2381](https://github.com/cylc/cylc-flow/pull/2381) - validation: fail bad event
handler argument templates

[#2416](https://github.com/cylc/cylc-flow/pull/2416) - validation: print the problem
namespace in case of bad multiple inheritance

[#2426](https://github.com/cylc/cylc-flow/pull/2426) - validation: fail
non-predefined config item names (e.g. batch scheduler directives) that contain
multiple consecutive spaces (to ensure that hard-to-spot whitespace typos don't
prevent repeated items from overriding as intended)

[#2432](https://github.com/cylc/cylc-flow/pull/2432) - fixed an issue that could
cause HTTPS client failure due to SSL certificate host name mismatch

[#2434](https://github.com/cylc/cylc-flow/pull/2434) - correctly strip "at TIME"
from the end of multi-line task messages

[#2440](https://github.com/cylc/cylc-flow/pull/2440) - `cylc suite-state`
- fixed DB query of tasks with custom outputs that have not been generated yet

[#2444](https://github.com/cylc/cylc-flow/pull/2444) - added `cylc
report-timings` to main command help

[#2449](https://github.com/cylc/cylc-flow/pull/2449):
 * server suite and task URLs from suite server programs, rather than parsing
   them from the suite definition - so browsing URLs from a remote GUI now
   works
 * allow proper string templating of suite and task names in URLs; retained the
   old pseudo environment variables for backward compatibility

[#2461](https://github.com/cylc/cylc-flow/pull/2461) - fixed manual task retrigger
after an aborted edit run - this was erroneously using the edited job file

[#2462](https://github.com/cylc/cylc-flow/pull/2462) - fixed job polling for the SGE
batch scheduler

[#2464](https://github.com/cylc/cylc-flow/pull/2464) - fixed the ssh+HTTPS task
communication method (broken at cylc-7.5.0)

[#2467](https://github.com/cylc/cylc-flow/pull/2467) - fixed an error in reverse
date-time subtraction (first\_point - last\_point)

[#2474](https://github.com/cylc/cylc-flow/pull/2474) - `cylc graph` -
better handle suite parsing errors on view refresh

[#2496](https://github.com/cylc/cylc-flow/pull/2496) - ensure that broadcasted
environment variables are defined before all user-defined variables, which may
need to reference the broadcasted ones

[#2523](https://github.com/cylc/cylc-flow/pull/2523) - fixed a problem with suicide
triggers: with several used at once, tasks could go untriggered

[#2546](https://github.com/cylc/cylc-flow/pull/2546) - fixed problems with stop
point after a suite reload: do not reset an existing stop point (this is
dangerous, but it could be done before, and the stop point in the GUI status
bar would still refer to the original)

[#2562](https://github.com/cylc/cylc-flow/pull/2562) - improved advice on how to
generate an initial user config file (`global.rc`)

-------------------------------------------------------------------------------
## __cylc-7.5.0 (2017-08-29)__

### Enhancements

[#2387](https://github.com/cylc/cylc-flow/pull/2387),
[#2330](https://github.com/cylc/cylc-flow/pull/2330): New suite.rc `[meta]` sections
for suite and task metadata. These hold the existing `title`, `description`,
and `URL` items, plus arbitrary user-defined items. Metadata items can be passed
to event handlers (e.g. a site-specific task "priority" or "importance" rating
could inform an event-handler's decision on whether or not to escalate task
failures).

[#2298](https://github.com/cylc/cylc-flow/pull/2298),
[#2401](https://github.com/cylc/cylc-flow/pull/2401): New shell function
`cylc__job_abort <message>` to abort task job scripts with a custom message
that can be passed to task failed event handlers.

[#2204](https://github.com/cylc/cylc-flow/pull/2204): Remove auto-fallback to HTTP
communications, if HTTPS is not available.  Now HTTP is only used if explicitly
configured.

[#2332](https://github.com/cylc/cylc-flow/pull/2332),
[#2325](https://github.com/cylc/cylc-flow/pull/2325),
[#2321](https://github.com/cylc/cylc-flow/pull/2321),
[#2312](https://github.com/cylc/cylc-flow/pull/2312): Validation efficiency
improvements.

[#2291](https://github.com/cylc/cylc-flow/pull/2291),
[#2303](https://github.com/cylc/cylc-flow/pull/2303),
[#2322](https://github.com/cylc/cylc-flow/pull/2322): Runtime efficiency
improvements.

[#2286](https://github.com/cylc/cylc-flow/pull/2286): New command `cylc
report-timings` to generate reports of task runtime statistics.

[#2304](https://github.com/cylc/cylc-flow/pull/2304): New event handlers for general
CRITICAL events.

[#2244](https://github.com/cylc/cylc-flow/pull/2244),
[#2258](https://github.com/cylc/cylc-flow/pull/2258): Advanced syntax for excluding
multiple points from cycling sequences.

[#2407](https://github.com/cylc/cylc-flow/pull/2407): Documented exactly how Cylc
uses ssh, scp, and rsync to interact with remote job hosts.

[#2346](https://github.com/cylc/cylc-flow/pull/2346),
[#2386](https://github.com/cylc/cylc-flow/pull/2386): `cylc graph` now plots
implicit dependences as grayed-out ghost nodes.

[#2343](https://github.com/cylc/cylc-flow/pull/2343): Improved the "Running
Suites" section of the User Guide, including documentation of suite remote
control.

[#2344](https://github.com/cylc/cylc-flow/pull/2344): Attempt to access suite
service files via the filesystem first, before ssh, for other accounts on the
suite host.

[#2360](https://github.com/cylc/cylc-flow/pull/2360): Better validation of suite
parameter configuration.

[#2314](https://github.com/cylc/cylc-flow/pull/2314): In debug mode, send bash job
script xtrace output (from `set -x`) to a separate log file.

### Fixes

[#2409](https://github.com/cylc/cylc-flow/pull/2409): Fixed the `cylc spawn` command
(it was killing tasks, since cylc-7).

[#2378](https://github.com/cylc/cylc-flow/pull/2378): Fixed use of negative offsets
by the `cylc suite-state` command.

[#2364](https://github.com/cylc/cylc-flow/pull/2364): Correctly load completed custom
task outputs on restart.

[#2350](https://github.com/cylc/cylc-flow/pull/2350): Handle bad event handler
command line templates gracefully.

[#2308](https://github.com/cylc/cylc-flow/pull/2308): The parameterized task
environment variable `$CYLC_TASK_PARAM_<param>` is now guaranteed to be defined
before any use of it in the user-defined task environment section.

[#2296](https://github.com/cylc/cylc-flow/pull/2296): Prevent suites stalling after
a restart that closely follows a warm-start (now the restart, like the warm
start, ignores dependence on tasks from before the warm start point).

[#2295](https://github.com/cylc/cylc-flow/pull/2295): Fixed `cylc cat-log` "open in
editor" functionality for remote job logs.

[#2412](https://github.com/cylc/cylc-flow/pull/2412): Fixed duplication of log
messages to the old log after restart.

-------------------------------------------------------------------------------

## __cylc-7.4.0 (2017-05-16)__

Enhancements and fixes.

### Highlighted Changes

[#2260](https://github.com/cylc/cylc-flow/pull/2260): Open job logs in your text
editor, from CLI (`cylc cat-log`) or GUI.

[#2259](https://github.com/cylc/cylc-flow/pull/2259): `cylc gscan` - various
improvements: right-click menu is now for suite operations only; other items
moved to a main menubar and toolbar (which can be hidden to retain gscan's
popular minimalist look); added all suite stop options (was just the default
clean stop); task-state colour-key popup updates in-place if theme changed; new
collapse/expand-all toobar buttons.

[#2275](https://github.com/cylc/cylc-flow/pull/2275): Pass suite and task URLs to
event handlers.

[#2272](https://github.com/cylc/cylc-flow/pull/2272): Efficiency - reduce memory
footprint.

[#2157](https://github.com/cylc/cylc-flow/pull/2157):
  * internal efficiency improvements
  * allow reset of individual message outputs
  * "cylc submit" can now submit families

[#2244](https://github.com/cylc/cylc-flow/pull/2244): Graph cycling configuration:
multiple exclusion points.

[#2240](https://github.com/cylc/cylc-flow/pull/2240): Stepped integer parameters.

### Fixes

[#2269](https://github.com/cylc/cylc-flow/pull/2269): Fix auto suite-polling tasks
(i.e. inter-suite dependence graph syntax) - Broken in 7.3.0.

[#2282](https://github.com/cylc/cylc-flow/pull/2282): Fix global config processing
of boolean settings - users could not override a site True setting to False.

[#2279](https://github.com/cylc/cylc-flow/pull/2279): Bundle Jinja2 2.9.6. (up from
2.8) - fixes a known issue with Jinja2 "import with context".

[#2255](https://github.com/cylc/cylc-flow/pull/2255): Fix handling of suite script
items that contain nothing but comments.

[#2247](https://github.com/cylc/cylc-flow/pull/2247): Allow `cylc graph --help`
in the absence of an X environment.

### Other Changes

[#2270](https://github.com/cylc/cylc-flow/pull/2270): Detect and fail null tasks in
graph.

[#2257](https://github.com/cylc/cylc-flow/pull/2257): `cylc gscan` - graceful exit
via Ctrl-C.

[#2252](https://github.com/cylc/cylc-flow/pull/2252): `ssh`: add `-Y` (X Forwarding)
only if necessary.

[#2245](https://github.com/cylc/cylc-flow/pull/2245): SSL certficate: add serial
number (issue number). This allows curl, browsers, etc. to connect to
suite daemons.

[#2265](https://github.com/cylc/cylc-flow/pull/2265): `cylc gpanel` - restored
sorting of items by suite name.

[#2250](https://github.com/cylc/cylc-flow/issues/2250): Updated installation docs
for HTTPS-related requirements.

-------------------------------------------------------------------------------
## __cylc-7.3.0 (2017-04-10)__

New Suite Design Guide, plus other enhancements and fixes.

### Highlighted Changes

[#2211](https://github.com/cylc/cylc-flow/pull/2211): New comprehensive Suite Design
Guide document to replace the outdated Suite Design section in the User Guide.

[#2232](https://github.com/cylc/cylc-flow/pull/2232): `cylc gscan` GUI: stop, hold,
and release suites or groups of suites.

[#2220](https://github.com/cylc/cylc-flow/pull/2220): dummy and simulation mode improvements:
 * new `dummy-local` mode runs dummy tasks as local background jobs (allows
   dummy running other-site suites).
 * proportional run length, if tasks configure an `execution time limit`
 * single common `[simulation]` configuration section for dummy, dummy-local, and
   simulation modes.
 * dummy or simulated tasks can be made to fail at specific cycle points, and
   for first-try only, or all tries.
 * custom message outputs now work in simulation mode as well as the dummy modes.

[#2218](https://github.com/cylc/cylc-flow/pull/2218): fix error trapping in job
scripts (degraded since job file refactoring in 7.1.1)

[#2215](https://github.com/cylc/cylc-flow/pull/2215): SGE batch system support -
fixed formatting of directives with a space in the name.

### Other Notable Changes

[#2233](https://github.com/cylc/cylc-flow/pull/2233): Upgraded the built-in example
suites to cylc-7 syntax.

[#2221](https://github.com/cylc/cylc-flow/pull/2221): `cylc gui` GUI dot view - maintain
user selection during update.

[#2217](https://github.com/cylc/cylc-flow/pull/2217): `cylc gscan` GUI - fix
tracebacks emitted during suite initialization.

[#2219](https://github.com/cylc/cylc-flow/pull/2219): add `user@host` option to
`cylc monitor` an `cylc gui`. Allows suite selection at startup using `cylc
scan` output.

[#2222](https://github.com/cylc/cylc-flow/pull/2222): `cylc gui` GUI graph view -
fixed right-click "view prerequisites" sub-menu.

[#2213](https://github.com/cylc/cylc-flow/pull/2213): Record family inheritance
structure in the run database.

-------------------------------------------------------------------------------
## __cylc-7.2.1 (2017-03-23)__

Minor enhancements and fixes.

### Highlighted Changes

[#2209](https://github.com/cylc/cylc-flow/pull/2209): Fixed the `cylc gui` graph
view, broken at cylc-7.2.0.

[#2193](https://github.com/cylc/cylc-flow/pull/2193): Restored `cylc gscan`
suite-stopped status checkerboard icons, lost at cylc-7.1.1.


[#2208](https://github.com/cylc/cylc-flow/pull/2208): Use suite host name instead
of suite name in the SSL certificate "common name".

[#2206](https://github.com/cylc/cylc-flow/pull/2206): Updated User Guide
installation section.

### Other Notable Changes

[#2191](https://github.com/cylc/cylc-flow/pull/2191): Clearer task prerequisites
print-out.

[#2197](https://github.com/cylc/cylc-flow/pull/2197): Removed the bundled external
OrderedDict package.

[#2194](https://github.com/cylc/cylc-flow/pull/2194): `cylc gscan` - better handling
of suites that are still initializing.

-------------------------------------------------------------------------------
## __cylc-7.2.0 (2017-03-06)__

Minor enhancements and fixes (note mid-level version number bumped up to
reflect significant changes included in 7.1.1 - esp. job file refactoring).

### Highlighted Changes

[#2189](https://github.com/cylc/cylc-flow/pull/2189): New `assert` and
`raise` functions for handling Jinja2 errors in suites.

### Other Changes

[#2186](https://github.com/cylc/cylc-flow/pull/2186): Use lowercase local shell
variable names in new job script shell functions introduced in 7.1.1, to avoid
overriding shell built-ins such as `$HOSTNAME`.

[#2187](https://github.com/cylc/cylc-flow/pull/2187): Fixed a bug causing restart
failure in the presence of an active broadcast of a submission timeout value.

[#2183](https://github.com/cylc/cylc-flow/pull/2183): Use site-configured suite host
self-identification, if present, as hostname in the SSL certificate.

[#2182](https://github.com/cylc/cylc-flow/pull/2182): Fixed failed User Guide build
in 7.1.1.

-------------------------------------------------------------------------------
## __cylc-7.1.1 (2017-02-27)__

Minor enhancements and fixes (plus a significant change: task job file refactoring).

### Highlighted Changes

[#2141](https://github.com/cylc/cylc-flow/pull/2141): Tidier task job files:
hide error trap and messaging code, etc., in external shell functions.

[#2134](https://github.com/cylc/cylc-flow/pull/2134): Suite-state polling (e.g. for
inter-suite triggering) now automatically detects and uses the remote suite
cycle point format.

[#2128](https://github.com/cylc/cylc-flow/pull/2128): Suite-state polling
(e.g. for inter-suite triggering) now works with custom task messages.

[#2172](https://github.com/cylc/cylc-flow/pull/2172): Added a built-in Jinja2 filter
for formatting ISO8601 date-time strings.

[#2164](https://github.com/cylc/cylc-flow/pull/2164): Fixed support for Jinja2 in
site/user config files, broken at 6.11.0.

[#2153](https://github.com/cylc/cylc-flow/pull/2153): `cylc gui` - use task
`execution time limit` as the default mean elapsed time, to compute a progress
bar for the first instance of a cycling task.

[#2154](https://github.com/cylc/cylc-flow/pull/2154): `cylc gui` graph view - fixed
right-click sub-menu activation, broken at 7.1.0.

[#2158](https://github.com/cylc/cylc-flow/pull/2158): `cylc gui` graph view: fix
right-click family ungroup, broken since 7.0.0.

### Other Changes

[#2142](https://github.com/cylc/cylc-flow/pull/2142): New "select all" and "select
none" buttons in the `cylc gui` task filter dialog.

[#2163](https://github.com/cylc/cylc-flow/pull/2163): (Development) New automated
profiling test framework for comparing performance between Cylc versions.

[#2160](https://github.com/cylc/cylc-flow/pull/2160): Better suite stall detection
in the presence of clock-triggered tasks.

[#2156](https://github.com/cylc/cylc-flow/pull/2156): Fix potential division-by-zero
error in `cylc gscan`.

[#2149](https://github.com/cylc/cylc-flow/pull/2149): Fix handling of cycle point
offsets in weeks (e.g. "P1W").

[#2146](https://github.com/cylc/cylc-flow/pull/2146): Documented how to set multiple
`-l VALUE` directives in jobs submitted to PBS.

[#2129](https://github.com/cylc/cylc-flow/pull/2129): Allow initial cycle point to be
specified on the command line for all relevant commands, if not specified in the
suite definition.

[#2139](https://github.com/cylc/cylc-flow/pull/2139): Fixed error in use of
`execution time limit` in jobs submitted to Platform LSF.

[#2176](https://github.com/cylc/cylc-flow/pull/2176): `cylc gui` graph view - fixed
a bug that could cause a blank graph view window, since 7.0.0.

[#2161](https://github.com/cylc/cylc-flow/pull/2161): `gcylc gui`- disallow
insertion at cycle points that are not valid for the task (unless overridden
with `--no-check`).

-------------------------------------------------------------------------------
## __cylc-7.1.0 (2017-01-26)__

Minor enhancements and fixes.

### Highlighted Changes

[#2021](https://github.com/cylc/cylc-flow/pull/2021): New command `cylc checkpoint`
to create a named suite state checkpoint that you can restart from.

[#2124](https://github.com/cylc/cylc-flow/pull/2124): open another GUI window (to
view another suite) via the gcylc File menu.

[#2100](https://github.com/cylc/cylc-flow/pull/2100): group multiple task event
notifications into a single email over a 5 minute interval (configurable).

[#2112](https://github.com/cylc/cylc-flow/pull/2112): broadcast settings can now be
loaded (or cancelled) from a file as well as the command line.

[#2096](https://github.com/cylc/cylc-flow/pull/2096): the `cylc gscan` GUI can now
display summary states for suites owned by others.

### Other Changes

[#2126](https://github.com/cylc/cylc-flow/pull/2126): fixed occasional
misidentification of suite stall when only succeeded tasks exist just prior to
shutdown.

[#2127](https://github.com/cylc/cylc-flow/pull/2127): fixed the `cylc diff` command
(broken at 7.0.0)

[#2119](https://github.com/cylc/cylc-flow/pull/2119): fixed remote job kill after a
suite definition reload, for task proxies that exist at the time of the reload.

[#2025](https://github.com/cylc/cylc-flow/pull/2025): GUI right-click menu items can
now be selected with either mouse button 1 or 3.

[#2117](https://github.com/cylc/cylc-flow/pull/2117): improved logic for adding
`lib/cylc` to Python `sys.path` (there was one reported instance of the
system-level `cherrpy` being imported instead of the Cylc-bundled one, in
cylc-7.0.0).

[#2114](https://github.com/cylc/cylc-flow/pull/2114): documented syntax-driven line
continuation in suite graph configuration.

[#2116](https://github.com/cylc/cylc-flow/pull/2116): corrected a rare edge-case
side-effect of manual task-state reset.

[#2107](https://github.com/cylc/cylc-flow/pull/2107): `cylc insert` - disallow
insertion at cycle points that are not valid for the task (unless overridden
with `--no-check`).

[#2106](https://github.com/cylc/cylc-flow/pull/2106): fixed `cylc get-config
--python` output formatting, broken since cylc-6.6.0.

[#2097](https://github.com/cylc/cylc-flow/pull/2097): fixed a problem with task host
and owner task proxies reloaded at suite restart (could cause job poll and
kill to fail in some cases, for tasks in this category).

[#2095](https://github.com/cylc/cylc-flow/pull/2095): fixed validation of mixed
deprecated and new suite.rc syntax.

## __cylc-7.0.0 (2016-12-21)__

**cylc-7 client/server communications is not backward compatible with cylc-6.**

Note that cylc-7 bug fixes were back-ported to a series of 6.11.x releases,
for those who have not transitioned to cylc-7 yet.

### Highlighted Changes

[#1923](https://github.com/cylc/cylc-flow/pull/1923): **A new HTTPS communications
layer, replaces Pyro-3 Object RPC for all client-server communications.**
Suite daemons are now web servers!

[#2063](https://github.com/cylc/cylc-flow/pull/2063): **Removed deprecated cylc-5
syntax and features.**

[#2044](https://github.com/cylc/cylc-flow/pull/2044): Suite start-up now aborts with
a sensible message on suite configuration errors (previously this happened post
daemonization so the user had to check suite logs to see the error).

[#2067](https://github.com/cylc/cylc-flow/pull/2067): Consolidated suite service
files (passphrase, SSL files, contact file, etc.) under `.service/` in the
suite run directory; the suite registration database and port files under
`$HOME/.cylc/` are no longer used; suites can now be grouped in sub-directory
trees under the top level run directory.

[#2033](https://github.com/cylc/cylc-flow/pull/2033): Allow restart from suite state
checkpoints other than the latest (checkpoints are also recorded automatically
before and after restarts, and on reload).

[#2024](https://github.com/cylc/cylc-flow/pull/2024): `cylc gscan` now supports
collapsible suite groups via a top level suite config `group` item.
Right-click *View Column* "Group".

[#2074](https://github.com/cylc/cylc-flow/pull/2074): Task retry states and timers,
and poll timers, now persist across suite restarts. Waiting tasks are not
put in the held state before shutdown. Held tasks are not automatically
released on restart.

[#2004](https://github.com/cylc/cylc-flow/pull/2004): Task event handlers are
now continued on restart.

### Other Changes

[#2042](https://github.com/cylc/cylc-flow/pull/2042): Documented `[scheduling]spawn
to max active cycle points` (new in 6.11.0), which lets successive instances of
the same task run out of order if dependencies allow.

[#2092](https://github.com/cylc/cylc-flow/pull/2092): New command `cylc
get-suite-contact` to print suite contact information (host, port, PID, etc.)

[#2089](https://github.com/cylc/cylc-flow/pull/2089): Improved documentation on
cycling workflows and use of parameterized tasks as a proxy for cycling.

[#2021](https://github.com/cylc/cylc-flow/pull/2021): `cylc gui`: removed the
"connection failed" warning dialog that popped up on suite shutdown. This
should be obvious by the reconnection countdown timer in the info bar.

[#2023](https://github.com/cylc/cylc-flow/pull/2023): New custom event email footer
via global or suite config.

[#2013](https://github.com/cylc/cylc-flow/pull/2013): Fixed "remove task after
spawning" which since 6.9.0 would not force a waiting task to spawn its
successor.

[#2071](https://github.com/cylc/cylc-flow/pull/2071): Fix quote stripping on
`initial cycle point = "now"`.

[#2070](https://github.com/cylc/cylc-flow/pull/2070): Fix dummy mode support for
custom task outputs: they were incorrectly propagated to other tasks.

[#2065](https://github.com/cylc/cylc-flow/pull/2065): `cylc gscan` now supports
suite name filtering via a `--name` command line option.

[#2060](https://github.com/cylc/cylc-flow/pull/2060): 5-second timeout if hanging
connections are encountered during port scanning.

[#2055](https://github.com/cylc/cylc-flow/pull/2055): Task elapsed times now persist
over restarts.

[#2046](https://github.com/cylc/cylc-flow/pull/2046): Multi-task interface for `cylc
show`. Fixed *View Prerequisites* for tasks in the runahead pool.

[#2049](https://github.com/cylc/cylc-flow/pull/2049): Per-host job submission and
execution polling intervals via global/user config files.

[#2051](https://github.com/cylc/cylc-flow/pull/2051): Bundle Jinja2 2.8 with Cylc -
one less external software dependency.

[#2088](https://github.com/cylc/cylc-flow/pull/2088): Support dependence on absolute
cycle points in cycling graphs.

## __cylc-6.11.4 (2017-01-26)__

More bug fixes backported from early Cylc-7 releases.

[#2120](https://github.com/cylc/cylc-flow/pull/2120): fixed remote job kill after a
+suite definition reload, for task proxies that exist at the time of the reload.

[#2111](https://github.com/cylc/cylc-flow/pull/2111): fixed member-expansion of
complex `(FAMILY:fail-any & FAMILYI:finish-all)` graph triggers.

[#2102](https://github.com/cylc/cylc-flow/pull/2102): fixed validation of mixed
deprecated and new suite.rc syntax.

[#2098](https://github.com/cylc/cylc-flow/pull/2098): fixed a problem with task host
and owner task proxies reloaded at suite restart (could cause job poll and
kill to fail in some cases, for tasks in this category).


## __cylc-6.11.3 (2016-12-21)__

One minor bug fix on top of 6.11.2.

[#2091](https://github.com/cylc/cylc-flow/pull/2091): Since 6.11.0 use of cylc-5
special "cold start tasks" caused downstream tasks to become immortal. This
fixes the problem, but note that you should no longer be using this deprecated
feature (which will be removed from cylc-7).


## __cylc-6.11.2 (2016-10-19)__

Some minor enhancements and fixes.

### Highlighted Changes

[#2034](https://github.com/cylc/cylc-flow/pull/2034): Allow restart from checkpoints.
These are currently created before and after reloads, and on restart. (Note that
since 6.11.0 suite state dump files no longer exist).

[#2047](https://github.com/cylc/cylc-flow/pull/2047): Documented the new
"[scheduling]spawn to max active cycle points" suite configuration item,
which allows successive instances of the same task to run out of order if the
opportunity arises.

[#2048](https://github.com/cylc/cylc-flow/pull/2048): Allow "view prerequisites" for
tasks in the 'runahead' state.

[#2025](https://github.com/cylc/cylc-flow/pull/2025): Provide a configurable event
mail footer (suite or site/user configuration).

[#2032](https://github.com/cylc/cylc-flow/pull/2032): `cylc gui` -
removed the annoying warning dialog for connection failed. Take note of the
connection countdown in the status bar instead.

### Other Changes

[#2016](https://github.com/cylc/cylc-flow/pull/2016): Fixed a Python traceback
occasionally generated by the gcylc GUI log view window.

[#2018](https://github.com/cylc/cylc-flow/pull/2018): Restored the incremental
printing of dots to stdout from the `cylc suite-state` polling
command (lost at 6.11.1).

[#2014](https://github.com/cylc/cylc-flow/pull/2014): Fixed "remove after spawning".
Since 6.9.0 this would not force-spawn the successor of a waiting task.

[#2031](https://github.com/cylc/cylc-flow/pull/2031): `cylc gscan` -
fixed occasional jumping status icons introduced in 6.11.1.

[#2040](https://github.com/cylc/cylc-flow/pull/2040): Corrected documentation for
the `cylc cat-log` command (it was using the alias `cylc
log`).


## __cylc-6.11.1 (2016-09-22)__

Three minor bug fixes on top of 6.11.0:

[#2002](https://github.com/cylc/cylc-flow/pull/2002): fix a bug in the graph string
parser - if a task appears both with and without a cycle point offset in the
same conditional trigger expression (unlikely, but possible!)

[#2007](https://github.com/cylc/cylc-flow/pull/2007): fix handling of OS Error if
the user run into the limit for number of forked processes.

[#2008](https://github.com/cylc/cylc-flow/pull/2008): fix occasional traceback from
`cylc gsan`.



## __cylc-6.11.0 (2016-09-13)__

### Highlighted Changes

[#1953](https://github.com/cylc/cylc-flow/pull/1953): Parameterized tasks: generate
tasks automatically without using messy Jinja2 loops.

[#1929](https://github.com/cylc/cylc-flow/pull/1929): Under `[runtime]`:
 * New task `[[[job]]]` sub-sections unify the various batch system, job
   execution, and job polling settings (older settings deprecated).
 * A new `[[[job]]] execution time limit` setting allows cylc to:
    * automatically generate batch system time limit directives;
    * run background or at jobs with the `timeout` command;
    * poll job with configurable delays (default 1, 3, 10 minutes) after
      reaching the time limit.
 * Moved the content of the old `[event hooks]` section to a unified `[events]`
   section (older settings deprecated).

[#1884](https://github.com/cylc/cylc-flow/pull/1884): `cylc gscan` displays a new
warning icon with a tool-tip summary of recent task failures.

[#1877](https://github.com/cylc/cylc-flow/pull/1877): The `gcylc` status bar now
shows a countdown to the next suite connection attempt, and resets the
connection timer schedule if the user changes view settings.

[#1966](https://github.com/cylc/cylc-flow/pull/1966): Optionally spawn waiting tasks
out to "max active cycle points" instead of one cycle point ahead. This means
successive instances of the same task can run out of order (dependencies
allowing).  Use with caution on large suites with a lot of runahead.

[#1940](https://github.com/cylc/cylc-flow/pull/1940): Bash tab completion for cylc
commands.

### Other Changes

[#1585](https://github.com/cylc/cylc-flow/pull/1585): If a suite stalls, report any
unsatisified task prerequisites that cannot be met.

[#1944](https://github.com/cylc/cylc-flow/pull/1944): `cylc get-config` now returns
a valid suite definition.

[#1875](https://github.com/cylc/cylc-flow/pull/1875): Enabled multiple selection in
the gcylc text tree view.

[#1900](https://github.com/cylc/cylc-flow/pull/1900): Automatically continue graph
string lines that end in (or start with) a dependency arrow.

[#1862](https://github.com/cylc/cylc-flow/pull/1862): New notation for initial and
final cycle point in graph cycling section headings.  E.g. `[[[R1/^+PT1H]]]`
means "run once, one hour after the initial cycle point"; `[[[R1/$-PT1H]]]`
means "run once, one hour before the final cycle point".

[#1928](https://github.com/cylc/cylc-flow/pull/1928): New notation for excluding a
cycle point from a recurrence expression, e.g. `[[[T00!^]]]` means
"daily at T00 after but not including the initial cycle point".

[#1958](https://github.com/cylc/cylc-flow/pull/1958): Suite daemon logging upgrade:
improved log file formatting; the log, out, and err files are now rolled over
together as soon as any one reaches the size limit.

[#1827](https://github.com/cylc/cylc-flow/pull/1827): Suite state dump files no
longer exist - the suite run DB now records all restart information.

[#1912](https://github.com/cylc/cylc-flow/pull/1912): Fixed coloured `cylc scan -c`
output (broken at 6.10.1).

[#1921](https://github.com/cylc/cylc-flow/pull/1921): Don't ignore dependencies
among tasks back-inserted prior to a warm-start cycle point.

[#1910](https://github.com/cylc/cylc-flow/pull/1910): Task job scripts now use `set
-o pipefail` to ensure that failure of any part of a shell pipeline causes a
job failure.

[#1886](https://github.com/cylc/cylc-flow/pull/1886): When a job is submitted for
the first time, any job logs with higher submit numbers will be removed (
these must have been generated by a previous suite run).

[#1946](https://github.com/cylc/cylc-flow/pull/1946): Removed annoying warnings
that "self-suicide is not recommended".

[#1889](https://github.com/cylc/cylc-flow/pull/1889): Record any unhandled task
messages (e.g. general progress messages) in the suite DB.

[#1899](https://github.com/cylc/cylc-flow/pull/1899): Custom task output messages
(for message triggers) are now automatically faked in dummy mode.

-------------------------------------------------------------------------------

## __cylc-6.10.2 (2016-06-02)__

### Highlighted Changes

[#1848](https://github.com/cylc/cylc-flow/pull/1848): Automatic stalled-suite
detection, a "stalled" event hook, and an option to abort (shutdown) if stalled.

[#1850](https://github.com/cylc/cylc-flow/pull/1850): Much reduced CPU loading in
cycling suites that have progressed far beyond their initial cycle point (cache
recent points to avoid continually iterating from the start).

[#1836](https://github.com/cylc/cylc-flow/pull/1836): New `gscan.rc` file to
configure the initial state of `cylc gpanel` and `cylc gscan` (e.g. which
columns to display).

[#1849](https://github.com/cylc/cylc-flow/pull/1849): New configuration options for
the `gcylc` GUI, e.g. to set the initial window size.


### Other Changes

[#1863](https://github.com/cylc/cylc-flow/pull/1863): Report tasks added or removed
by a suite reload.

[#1844](https://github.com/cylc/cylc-flow/pull/1844): Allow client commands from
another suite's task (these would previously load the passphrase for the parent
suite rather than the target suite).

[#1866](https://github.com/cylc/cylc-flow/pull/1866): Allow explicitly unset
intervals in cylc config files, e.g. `execution timeout = # (nothing)`.

[#1863](https://github.com/cylc/cylc-flow/pull/1863): Fixed a recent bug (since in
6.10.0) causing shutdown on reload of a suite after removing a task and its
runtime definition.

[#1864](https://github.com/cylc/cylc-flow/pull/1864): Stronger checks to prevent
users starting a second instance of a suite that is already running.

[#1869](https://github.com/cylc/cylc-flow/pull/1869): Fixed day-of-week cycling.

[#1858](https://github.com/cylc/cylc-flow/pull/1858): Fixed a recent bug (since
6.10.1) that could prevent a task at suite start-up from submitting even though
its prerequisites were satisfied.

[#1855](https://github.com/cylc/cylc-flow/pull/1855): Allow inserted tasks to be
released to the `waiting` immediately, even if the suite is currently quiet.

[#1854](https://github.com/cylc/cylc-flow/pull/1854): Restore wildcards to
allow insertion of multiple tasks at once (inadvertently disallowed at 6.10.0).

[#1853](https://github.com/cylc/cylc-flow/pull/1853): Fixed a recent bug (since
6.10.1): reset task outputs to incomplete on manually retriggering or resetting
to a pre-run state.

-------------------------------------------------------------------------------

## __cylc-6.10.1 (2016-05-17)__

### Highlighted Changes

[#1839](https://github.com/cylc/cylc-flow/pull/1839): `gcylc` - fix for occasional
locked-up blank GUI window at start-up (since 6.8.0, Jan 2016).

[#1841](https://github.com/cylc/cylc-flow/pull/1841): `gcylc` tree view - fix for
excessive CPU load when displaying large suites (since 6.10.0).

[#1838](https://github.com/cylc/cylc-flow/pull/1838): Fix for the suite timeout
event timer not resetting on task activity (since 6.10.0).

### Other Changes

[#1835](https://github.com/cylc/cylc-flow/pull/1835): Suite reload - reload all
tasks at once (previously, current active tasks were reloaded only when they
finished, which could result in reloads appearing to take a long time).

[#1833](https://github.com/cylc/cylc-flow/pull/1833): `gcylc` - initial task state
filtering configurable via the  `gcylc.rc` config file.

[#1826](https://github.com/cylc/cylc-flow/pull/1826): Prevent tasks becoming immune
to change by suite reload after being orphaned by one reload (i.e. removed from
the suite) then re-inserted after another.

[#1804](https://github.com/cylc/cylc-flow/pull/1804): PBS job name length - truncate
to 15 characters by default, but can now be configured in `global.rc` for PBS
13+, which supports longer names.

-------------------------------------------------------------------------------

## __cylc-6.10.0 (2016-05-04)__

### Highlighted Changes

[#1769](https://github.com/cylc/cylc-flow/pull/1769),
[#1809](https://github.com/cylc/cylc-flow/pull/1809),
[#1810](https://github.com/cylc/cylc-flow/pull/1810),
[#1811](https://github.com/cylc/cylc-flow/pull/1811),
[#1812](https://github.com/cylc/cylc-flow/pull/1812),
[#1813](https://github.com/cylc/cylc-flow/pull/1813),
[#1819](https://github.com/cylc/cylc-flow/pull/1819): Suite daemon efficiency
and memory footprint - significant improvements!

[#1777](https://github.com/cylc/cylc-flow/pull/1777): Faster validation of
suites with large inter-dependent families.  See also
[#1791](https://github.com/cylc/cylc-flow/pull/1791).

[#1743](https://github.com/cylc/cylc-flow/pull/1743): Improved event handling:
flexible handlers, built-in email handlers, execute event handlers
asynchronously, general suite event handlers.

[#1729](https://github.com/cylc/cylc-flow/pull/1729): `gcylc` - The *File -> Open*
dialog can now connect to suites running on other scanned hosts.

[#1821](https://github.com/cylc/cylc-flow/pull/1821): Right-click on a cycle-point
in the `gcylc` text tree view to operate on all tasks at that cycle point.

### Other Changes

[#1714](https://github.com/cylc/cylc-flow/pull/1714): Further improvements to Jinja2
error reporting.

[#1755](https://github.com/cylc/cylc-flow/pull/1755): Pyro-3.16 is now packaged with
with cylc and has been modified to reduce the overhead of repeated calls to
`socket.gethost*`. We will eventually replace it with a new client/server
communications layer.

[#1807](https://github.com/cylc/cylc-flow/pull/1807): Dropped support for
_detaching_ (or _manual completion_) tasks.

[#1805](https://github.com/cylc/cylc-flow/pull/1805): `gcylc` - corrected the suite
hold/release button state during  active suite reloads.

[#1802](https://github.com/cylc/cylc-flow/pull/1802): Do not unregister running
suites or assume that the argument of `cylc unregister` is a pattern.

[#1800](https://github.com/cylc/cylc-flow/pull/1800): Print a sensible error message
for a suite graph section with a zero-width cycling interval.

[#1791](https://github.com/cylc/cylc-flow/pull/1791): Documented how to write suites
with efficient inter-family triggering.

[#1789](https://github.com/cylc/cylc-flow/pull/1789): Fixed a bug causing high CPU
load in large suites with `queued` tasks present.

[#1788](https://github.com/cylc/cylc-flow/pull/1788): Fixed a bug that could
occasionally result in missing entries in suite run databases.

[#1784](https://github.com/cylc/cylc-flow/pull/1784): Corrected and improved the
advice printed at start-up on how to see if a suite is still running.

[#1781](https://github.com/cylc/cylc-flow/pull/1781): Fixed a bug that could disable
the right-click menu for some tasks after enabling a filter.

[#1768](https://github.com/cylc/cylc-flow/pull/1768): Client commands like `cylc
broadcast` can now be invoked by tasks on hosts that do not share a
filesystem with the suite host.

[#1763](https://github.com/cylc/cylc-flow/pull/1763): Remote tasks now load
the right suite passphrase even if a locally registered suite has
the same name.

[#1762](https://github.com/cylc/cylc-flow/pull/1762): Fixed polling of jobs
submitted to loadleveler (broken since 6.8.1).

[#1816](https://github.com/cylc/cylc-flow/pull/1816),
[#1779](https://github.com/cylc/cylc-flow/pull/1779): Allow task names that contain
family names after a hyphen.

-------------------------------------------------------------------------------

#### For changes prior to cylc-6.10.0 see doc/changes.html in the cylc source tree.<|MERGE_RESOLUTION|>--- conflicted
+++ resolved
@@ -141,16 +141,14 @@
 [#3961](https://github.com/cylc/cylc-flow/pull/3961) - Added a new command:
 `cylc clean`.
 
-<<<<<<< HEAD
 [#3913](https://github.com/cylc/cylc-flow/pull/3913) - Added the ability to
 use plugins to parse suite templating variables and additional files to
 install. Only one such plugin exists at the time of writing, designed to
 parse ``rose-suite.conf`` files in repository "cylc-rose".
-=======
+
 [#3955](https://github.com/cylc/cylc-flow/pull/3955) - Global config options
 to control the job submission environment.
 
->>>>>>> 7da14a19
 
 ### Fixes
 
