#!/usr/bin/env python

#C: THIS FILE IS PART OF THE CYLC SUITE ENGINE.
#C: Copyright (C) 2008-2014 Hilary Oliver, NIWA
#C:
#C: This program is free software: you can redistribute it and/or modify
#C: it under the terms of the GNU General Public License as published by
#C: the Free Software Foundation, either version 3 of the License, or
#C: (at your option) any later version.
#C:
#C: This program is distributed in the hope that it will be useful,
#C: but WITHOUT ANY WARRANTY; without even the implied warranty of
#C: MERCHANTABILITY or FITNESS FOR A PARTICULAR PURPOSE.  See the
#C: GNU General Public License for more details.
#C:
#C: You should have received a copy of the GNU General Public License
#C: along with this program.  If not, see <http://www.gnu.org/licenses/>.

import re, os, sys
import taskdef
from cylc.cfgspec.suite import get_suitecfg
from cylc.cycling.loader import (get_point,
                                 get_interval, get_interval_cls,
                                 get_sequence, get_sequence_cls,
                                 init_cyclers, INTEGER_CYCLING_TYPE,
                                 ISO8601_CYCLING_TYPE,
                                 get_backwards_compatibility_mode)
from envvar import check_varnames, expandvars
from copy import deepcopy, copy
from output import outputx
from graphnode import graphnode, GraphNodeError
from print_tree import print_tree
from prerequisites.conditionals import TriggerExpressionError
from regpath import RegPath
from trigger import triggerx
from parsec.util import replicate, pdeepcopy
import TaskID
from C3MRO import C3
from parsec.OrderedDict import OrderedDict
import flags

"""
Parse and validate the suite definition file, do some consistency
checking, then construct task proxy objects and graph structures.
"""

AUTO_RUNAHEAD_FACTOR = 2  # Factor to apply to the minimum cycling interval.
CLOCK_OFFSET_RE = re.compile('(\w+)\s*\(\s*([-+]*\s*[\d.]+)\s*\)')
NUM_RUNAHEAD_SEQ_POINTS = 5  # Number of cycle points to look at per sequence.
TRIGGER_TYPES = [ 'submit', 'submit-fail', 'start', 'succeed', 'fail', 'finish' ]

try:
    import graphing
except ImportError:
    graphing_disabled = True
else:
    graphing_disabled = False


class Replacement(object):
    """A class to remember match group information in re.sub() calls"""
    def __init__(self, replacement):
        self.replacement = replacement
        self.substitutions = []
        self.match_groups = []

    def __call__(self, match):
        matched = match.group(0)
        replaced = match.expand(self.replacement)
        self.substitutions.append((matched, replaced))
        self.match_groups.append( match.groups() )
        return replaced


class SuiteConfigError( Exception ):
    """
    Attributes:
        message - what the problem is.
        TODO - element - config element causing the problem
    """
    def __init__( self, msg ):
        self.msg = msg
    def __str__( self ):
        return repr(self.msg)

class TaskNotDefinedError( SuiteConfigError ):
    pass

# TODO: separate config for run and non-run purposes?

class config( object ):
    def __init__( self, suite, fpath, template_vars=[],
            template_vars_file=None, owner=None, run_mode='live',
            validation=False, strict=False, collapsed=[],
            cli_start_string=None, is_restart=False, is_reload=False,
            write_proc=True ):

        self.suite = suite  # suite name
        self.fpath = fpath  # suite definition
        self.fdir  = os.path.dirname(fpath)
        self.owner = owner
        self.run_mode = run_mode
        self.strict = strict
        self.naked_dummy_tasks = []
        self.edges = []
        self.taskdefs = {}
        self.validation = validation
        self._cli_start_string = cli_start_string
        self.is_restart = is_restart
        self.first_graph = True
        self.clock_offsets = {}
        self.suite_polling_tasks = {}
        self.triggering_families = []

        self.cycling_tasks = []

        self.sequences = []
        self.actual_first_point = None

        self.custom_runahead_limit = None
        self.max_num_active_cycle_points = None

        # runtime hierarchy dicts keyed by namespace name:
        self.runtime = {
                # lists of parent namespaces
                'parents' : {},
                # lists of C3-linearized ancestor namespaces
                'linearized ancestors' : {},
                # lists of first-parent ancestor namepaces
                'first-parent ancestors' : {},
                # lists of all descendant namespaces
                # (not including the final tasks)
                'descendants' : {},
                # lists of all descendant namespaces from the first-parent hierarchy
                # (first parents are collapsible in suite visualization)
                'first-parent descendants' : {},
                }
        # tasks
        self.leaves = []
        # one up from root
        self.feet = []

        # parse, upgrade, validate the suite, but don't expand with default items
        self.pcfg = get_suitecfg( fpath, force=is_reload,
                tvars=template_vars, tvars_file=template_vars_file,
                write_proc=write_proc )
        self.cfg = self.pcfg.get(sparse=True)

        if self._cli_start_string is not None:
            self.cfg['scheduling']['initial cycle point'] = (
                self._cli_start_string)

        if 'cycling mode' not in self.cfg['scheduling']:
            # Auto-detect integer cycling for pure async graph suites.
            dependency_map = self.cfg.get('scheduling', {}).get(
                'dependencies', {})
            if dependency_map.get('graph'):
                # There is an async graph setting.
                # If it is by itself, it is integer shorthand.
                # If there are cycling graphs as well, it is handled as
                # backwards-compatiblity for mixed-async suites.
                just_has_async_graph = True
                for item, value in dependency_map.items():
                    if item != 'graph' and value.get('graph'):
                        just_has_async_graph = False
                        break
                if just_has_async_graph:
                    # There aren't any other graphs, so set integer cycling.
                    self.cfg['scheduling']['cycling mode'] = (
                        INTEGER_CYCLING_TYPE
                    )
                    if 'initial cycle point' not in self.cfg['scheduling']:
                        self.cfg['scheduling']['initial cycle point'] = "1"
                    if 'final cycle point' not in self.cfg['scheduling']:
                        self.cfg['scheduling']['final cycle point'] = "1"

        # allow test suites with no [runtime]:
        if 'runtime' not in self.cfg:
            self.cfg['runtime'] = {}

        if 'root' not in self.cfg['runtime']:
            self.cfg['runtime']['root'] = {}

        self.ns_defn_order = self.cfg['runtime'].keys()

        if flags.verbose:
            print "Expanding [runtime] name lists"
        # If a runtime section heading is a list of names then the
        # subsequent config applies to each member.
        for item in self.cfg['runtime'].keys():
            if re.search( ',', item ):
                # list of task names
                # remove trailing commas and spaces
                tmp = item.rstrip(', ')
                task_names = re.split(' *, *', tmp )
            else:
                # a single task name
                continue
            # generate task configuration for each list member
            for name in task_names:
                self.cfg['runtime'][name] = pdeepcopy( self.cfg['runtime'][item] )
            # delete the original multi-task section
            del self.cfg['runtime'][item]
            # replace in the definition order list too (TODO - not nec. after #829?)
            i = self.ns_defn_order.index(item)
            self.ns_defn_order.remove(item)
            self.ns_defn_order[i:i] = task_names

        # check var names before inheritance to avoid repetition
        self.check_env_names()

        # do sparse inheritance
        self.compute_family_tree()
        self.compute_inheritance()

        #self.print_inheritance() # (debugging)

        # filter task environment variables after inheritance
        self.filter_env()

        # now expand with defaults
        self.cfg = self.pcfg.get( sparse=False )

        # after the call to init_cyclers, we can start getting proper points.
        init_cyclers(self.cfg)

        if self.cfg['scheduling']['initial cycle point'] is not None:
            initial_point = get_point(
                self.cfg['scheduling']['initial cycle point']).standardise()
            self.cfg['scheduling']['initial cycle point'] = str(initial_point)

        if self.cfg['scheduling']['final cycle point'] is not None:
            final_point = get_point(
                self.cfg['scheduling']['final cycle point']).standardise()
            self.cfg['scheduling']['final cycle point'] = str(final_point)

        self.cli_start_point = get_point(self._cli_start_string)
        if self.cli_start_point is not None:
            self.cli_start_point.standardise()

        flags.back_comp_cycling = (
            get_backwards_compatibility_mode())

        # [special tasks]: parse clock-offsets, and replace families with members
        if flags.verbose:
            print "Parsing [special tasks]"
        for type in self.cfg['scheduling']['special tasks']:
            result = copy( self.cfg['scheduling']['special tasks'][type] )
            for item in self.cfg['scheduling']['special tasks'][type]:
                if type != 'clock-triggered':
                    name = item
                    extn = ''
                else:
                    m = re.match( CLOCK_OFFSET_RE, item )
                    if m:
                        name, offset = m.groups()
                        try:
                            float( offset )
                        except ValueError:
                            raise SuiteConfigError, "ERROR: Illegal clock-triggered task spec: " + item
                        extn = '(' + offset + ')'
                    else:
                        raise SuiteConfigError, "ERROR: Illegal clock-triggered task spec: " + item
                if name in self.runtime['descendants']:
                    # is a family
                    result.remove( item )
                    for member in self.runtime['descendants'][name]:
                        if member in self.runtime['descendants']:
                            # is a sub-family
                            continue
                        result.append( member + extn )
                        if type == 'clock-triggered':
                            self.clock_offsets[ member ] = float( offset )
                elif type == 'clock-triggered':
                    self.clock_offsets[ name ] = float( offset )
            self.cfg['scheduling']['special tasks'][type] = result

        self.collapsed_families_rc = self.cfg['visualization']['collapsed families']
        if is_reload:
            # on suite reload retain an existing state of collapse
            # (used by the "cylc graph" viewer)
            self.closed_families = collapsed
            fromrc = False
        else:
            self.closed_families = self.collapsed_families_rc
            fromrc = True
        for cfam in self.closed_families:
            if cfam not in self.runtime['descendants']:
                self.closed_families.remove( cfam )
                if fromrc and flags.verbose:
                    print >> sys.stderr, 'WARNING, [visualization][collapsed families]: family ' + cfam + ' not defined'

        # check for run mode override at suite level
        if self.cfg['cylc']['force run mode']:
            self.run_mode = self.cfg['cylc']['force run mode']

        self.process_directories()

        self.load_graph()

        if not self.graph_found:
            raise SuiteConfigError, 'No suite dependency graph defined.'

        self.compute_runahead_limits()

        self.configure_queues()

        # Warn or abort (if --strict) if naked dummy tasks (no runtime
        # section) are found in graph or queue config.
        if len( self.naked_dummy_tasks ) > 0:
            if self.strict or flags.verbose:
                print >> sys.stderr, 'WARNING: naked dummy tasks detected (no entry under [runtime]):'
                for ndt in self.naked_dummy_tasks:
                    print >> sys.stderr, '  +', ndt
            if self.strict:
                raise SuiteConfigError, 'ERROR: strict validation fails naked dummy tasks'

        if self.validation:
            self.check_tasks()

        # initial and final cycles for visualization
        vict = self.cfg['visualization']['initial cycle point'] or \
                str(self.get_actual_first_point(
                        self.cfg['scheduling']['initial cycle point']))
        self.cfg['visualization']['initial cycle point'] = vict

        vict_rh = None
        v_runahead_limit = (
            self.custom_runahead_limit or self.minimum_runahead_limit)
        if vict and v_runahead_limit:
            vict_rh = str( get_point( vict ) + v_runahead_limit )
        
        vfct = self.cfg['visualization']['final cycle point'] or vict_rh or vict
        self.cfg['visualization']['final cycle point'] = vfct

        ngs = self.cfg['visualization']['node groups']

        # If any existing node group member is a family, include its descendants too.
        replace = {}
        for ng, mems in ngs.items():
            replace[ng] = []
            for mem in mems:
                replace[ng] += [mem]
                if mem in self.runtime['descendants']:
                    replace[ng] += self.runtime['descendants'][mem]
        for ng in replace:
            ngs[ng] = replace[ng]

        # Define family node groups automatically so that family and
        # member nodes can be styled together using the family name.
        # Users can override this for individual nodes or sub-groups.
        for fam in self.runtime['descendants']:
            if fam not in ngs:
                ngs[fam] = [fam] + self.runtime['descendants'][fam]

        if flags.verbose:
            print "Checking [visualization] node attributes"
            # 1. node groups should contain valid namespace names
            nspaces = self.cfg['runtime'].keys()
            bad = {}
            for ng,mems in ngs.items():
                n_bad = []
                for m in mems:
                    if m not in nspaces:
                        n_bad.append(m)
                if n_bad:
                    bad[ng] = n_bad
            if bad:
                print >> sys.stderr, "  WARNING: undefined node group members"
                for ng,mems in bad.items():
                    print >> sys.stderr, " + " + ng + ":", ','.join(mems)

            # 2. node attributes must refer to node groups or namespaces
            bad = []
            for na in self.cfg['visualization']['node attributes']:
                if na not in ngs and na not in nspaces:
                    bad.append(na)
            if bad:
                print >> sys.stderr, "  WARNING: undefined node attribute targets"
                for na in bad:
                    print >> sys.stderr, " + " + na

        # (Note that we're retaining 'default node attributes' even
        # though this could now be achieved by styling the root family,
        # because putting default attributes for root in the suite.rc spec
        # results in root appearing last in the ordered dict of node
        # names, so it overrides the styling for lesser groups and
        # nodes, whereas the reverse is needed - fixing this would
        # require reordering task_attr in lib/cylc/graphing.py).

        self.leaves = self.get_task_name_list()
        for ns, ancestors in self.runtime['first-parent ancestors'].items():
            try:
                foot = ancestors[-2] # one back from 'root'
            except IndexError:
                pass
            else:
                if foot not in self.feet:
                    self.feet.append(foot)

    def check_env_names( self ):
        # check for illegal environment variable names
         bad = {}
         for label in self.cfg['runtime']:
             res = []
             if 'environment' in self.cfg['runtime'][label]:
                 res = check_varnames( self.cfg['runtime'][label]['environment'] )
             if res:
                 bad[label] = res
         if bad:
             print >> sys.stderr, "ERROR, bad env variable names:"
             for label, vars in bad.items():
                 print >> sys.stderr, 'Namespace:', label
                 for var in vars:
                     print >> sys.stderr, "  ", var
             raise SuiteConfigError("Illegal env variable name(s) detected" )

    def filter_env( self ):
        # filter environment variables after sparse inheritance
        for name, ns in self.cfg['runtime'].items():
            try:
                oenv = ns['environment']
            except KeyError:
                # no environment to filter
                continue

            try:
                fincl = ns['environment filter']['include']
            except KeyError:
                # empty include-filter means include all
                fincl = []

            try:
                fexcl = ns['environment filter']['exclude']
            except KeyError:
                # empty exclude-filter means exclude none
                fexcl = []

            if not fincl and not fexcl:
                # no filtering to do
                continue

            nenv = OrderedDict()
            for key, val in oenv.items():
                if ( not fincl or key in fincl ) and key not in fexcl:
                    nenv[key] = val
            ns['environment'] = nenv

    def compute_family_tree( self ):
        first_parents = {}
        demoted = {}
        for name in self.cfg['runtime']:
            if name == 'root':
                self.runtime['parents'][name] = []
                first_parents[name] = []
                continue
            # get declared parents, with implicit inheritance from root.
            pts = self.cfg['runtime'][name].get( 'inherit', ['root'] )
            for p in pts:
                if p == "None":
                    # see just below
                    continue
                if p not in self.cfg['runtime']:
                    raise SuiteConfigError, "ERROR, undefined parent for " + name +": " + p
            if pts[0] == "None":
                if len(pts) == 1:
                    raise SuiteConfigError, "ERROR: null parentage for " + name
                demoted[name] = pts[1]
                pts = pts[1:]
                first_parents[name] = ['root']
            else:
                first_parents[name] = [ pts[0] ]
            self.runtime['parents'][name] = pts

        if flags.verbose and demoted:
            print "First parent(s) demoted to secondary:"
            for n,p in demoted.items():
                print " +", p, "as parent of '" + n + "'"

        c3 = C3( self.runtime['parents'] )
        c3_single = C3( first_parents )

        for name in self.cfg['runtime']:
            self.runtime['linearized ancestors'][name] = c3.mro(name)
            self.runtime['first-parent ancestors'][name] = c3_single.mro(name)

        for name in self.cfg['runtime']:
            ancestors = self.runtime['linearized ancestors'][name]
            for p in ancestors[1:]:
                if p not in self.runtime['descendants']:
                    self.runtime['descendants'][p] = []
                if name not in self.runtime['descendants'][p]:
                    self.runtime['descendants'][p].append(name)
            first_ancestors = self.runtime['first-parent ancestors'][name]
            for p in first_ancestors[1:]:
                if p not in self.runtime['first-parent descendants']:
                    self.runtime['first-parent descendants'][p] = []
                if name not in self.runtime['first-parent descendants'][p]:
                    self.runtime['first-parent descendants'][p].append(name)

        #for name in self.cfg['runtime']:
        #    print name, self.runtime['linearized ancestors'][name]

    def compute_inheritance( self, use_simple_method=True ):
        if flags.verbose:
            print "Parsing the runtime namespace hierarchy"

        results = {}
        n_reps = 0

        already_done = {} # to store already computed namespaces by mro

        for ns in self.cfg['runtime']:
            # for each namespace ...

            hierarchy = copy(self.runtime['linearized ancestors'][ns])
            hierarchy.reverse()

            result = {}

            if use_simple_method:
                # Go up the linearized MRO from root, replicating or
                # overriding each namespace element as we go.
                for name in hierarchy:
                    replicate( result, self.cfg['runtime'][name] )
                    n_reps += 1

            else:
                # As for the simple method, but store the result of each
                # completed MRO (full or partial) as we go, and re-use
                # these wherever possible. This ought to be a lot more
                # efficient for big namespaces (e.g. lots of environment
                # variables) in deep hiearchies, but results may vary...
                prev_shortcut = False
                mro = []
                for name in hierarchy:
                    mro.append(name)
                    i_mro = '*'.join(mro)
                    if i_mro in already_done:
                        ad_result = already_done[i_mro]
                        prev_shortcut = True
                    else:
                        if prev_shortcut:
                            prev_shortcut = False
                            # copy ad_result (to avoid altering already_done)
                            result = {}
                            replicate(result,ad_result) # ...and use stored
                            n_reps += 1
                        # override name content into tmp
                        replicate( result, self.cfg['runtime'][name] )
                        n_reps += 1
                        # record this mro as already done
                        already_done[i_mro] = result

            results[ns] = result

        # replace pre-inheritance namespaces with the post-inheritance result
        self.cfg['runtime'] = results

        # uncomment this to compare the simple and efficient methods
        # print '  Number of namespace replications:', n_reps

    def print_inheritance(self):
        # (use for debugging)
        for foo in self.runtime:
            print '  ', foo
            for item, val in self.runtime[foo].items():
                print '  ', '  ', item, val

    def compute_runahead_limits( self ):
        """Extract the custom and the minimum runahead limits."""

        self.max_num_active_cycle_points = self.cfg['scheduling'][
            'max active cycle points']

        limit = self.cfg['scheduling']['runahead limit']
        if (limit is not None and limit.isdigit() and
                get_interval_cls().get_null().TYPE == ISO8601_CYCLING_TYPE):
            # Backwards-compatibility for raw number of hours.
            limit = "PT%sH" % limit

        # The custom runahead limit is None if not user-configured.
        self.custom_runahead_limit = get_interval(limit)

        # Find the minimum runahead limit necessary for any future triggers.
        self.minimum_runahead_limit = None

        offsets = set()
        for name, taskdef in self.taskdefs.items():
            if taskdef.min_intercycle_offset:
                offsets.add(taskdef.min_intercycle_offset)

        if offsets:
            min_offset = min(offsets)
            if min_offset < get_interval_cls().get_null():
                # A negative offset comes from future triggering.
                self.minimum_runahead_limit = abs(min_offset)
                if (self.custom_runahead_limit is not None and
                        self.custom_runahead_limit <
                        self.minimum_runahead_limit):
                    print >> sys.stderr, (
                        '  WARNING, custom runahead limit of %s is less than '
                        'future triggering offset %s: suite may stall.' %
                        (self.custom_runahead_limit,
                         self.minimum_runahead_limit)
                    )

    def get_custom_runahead_limit( self ):
        """Return the custom runahead limit (may be None)."""
        return self.custom_runahead_limit

    def get_max_num_active_cycle_points( self ):
        """Return the maximum allowed number of pool cycle points."""
        return self.max_num_active_cycle_points

    def get_minimum_runahead_limit( self ):
        """Return the minimum runahead limit to apply."""
        return self.minimum_runahead_limit

    def get_config( self, args, sparse=False ):
        return self.pcfg.get( args, sparse )

    def adopt_orphans( self, orphans ):
        # Called by the scheduler after reloading the suite definition
        # at run time and finding any live task proxies whose
        # definitions have been removed from the suite. Keep them
        # in the default queue and under the root family, until they
        # run their course and disappear.
        queues = self.cfg['scheduling']['queues']
        for orphan in orphans:
            self.runtime['linearized ancestors'][orphan] = [ orphan, 'root' ]
            queues['default']['members'].append( orphan )

    def configure_queues( self ):
        """ Replace family names with members, in internal queues,
         and remove assigned members from the default queue. """

        if flags.verbose:
            print "Configuring internal queues"

        # NOTE: this method modifies the parsed config dict itself.

        queues = self.cfg['scheduling']['queues']
        # add all tasks to the default queue
        queues['default']['members'] = self.get_task_name_list()
        #print 'INITIAL default', queues['default']['members']
        for queue in queues:
            if queue == 'default':
                continue
            # assign tasks to queue and remove them from default
            qmembers = []
            for qmember in queues[queue]['members']:
                if qmember in self.runtime['descendants']:
                    # qmember is a family so replace it with member tasks. Note that
                    # self.runtime['descendants'][fam] includes sub-families too.
                    for fmem in self.runtime['descendants'][qmember]:
                        if qmember not in qmembers:
                            try:
                                queues['default']['members'].remove( fmem )
                            except ValueError:
                                # no need to check for naked dummy tasks here as
                                # families are defined by runtime entries.
                                if flags.verbose and fmem not in self.runtime['descendants']:
                                    # family members that are themselves families should be ignored as we only need tasks in the queues.
                                    print >> sys.stderr, '  WARNING, queue ' + queue + ': ignoring ' + fmem + ' of family ' + qmember + ' (task not used in the graph)'
                            else:
                                qmembers.append( fmem )
                else:
                    # qmember is a task
                    if qmember not in qmembers:
                        try:
                            queues['default']['members'].remove( qmember )
                        except ValueError:
                            if flags.verbose:
                                print >> sys.stderr, '  WARNING, queue ' + queue + ': ignoring ' + qmember + ' (task not used in the graph)'
                            if qmember not in self.cfg['runtime']:
                                self.naked_dummy_tasks.append( qmember )
                        else:
                            qmembers.append(qmember)
            queues[queue]['members'] = qmembers
        if flags.verbose:
            if len( queues.keys() ) > 1:
                for queue in queues:
                    print "  +", queue, queues[queue]['members']
            else:
                print " + All tasks assigned to the 'default' queue"

    def get_parent_lists( self ):
        return self.runtime['parents']

    def get_first_parent_ancestors( self, pruned=False ):
        if pruned:
            # prune non-task namespaces from ancestors dict
            pruned_ancestors = {}
            for key,val in self.runtime['first-parent ancestors'].items():
                if key not in self.taskdefs:
                    continue
                pruned_ancestors[key] = val
            return pruned_ancestors
        else:
            return self.runtime['first-parent ancestors']

    def get_linearized_ancestors( self ):
        return self.runtime['linearized ancestors']

    def get_first_parent_descendants( self ):
        return self.runtime['first-parent descendants']

    def define_inheritance_tree( self, tree, hierarchy, titles=False ):
        # combine inheritance hierarchies into a tree structure.
        for rt in hierarchy:
            hier = copy(hierarchy[rt])
            hier.reverse()
            foo = tree
            for item in hier:
                if item not in foo:
                    foo[item] = {}
                foo = foo[item]

    def add_tree_titles( self, tree ):
        for key,val in tree.items():
            if val == {}:
                if 'title' in self.cfg['runtime'][key]:
                    tree[key] = self.cfg['runtime'][key]['title']
                else:
                    tree[key] = 'No title provided'
            elif isinstance(val, dict):
                self.add_tree_titles( val )

    def get_namespace_list( self, which ):
        names = []
        if which == 'graphed tasks':
            # tasks used only in the graph
            names = self.taskdefs.keys()
        elif which == 'all namespaces':
            # all namespaces
            names = self.cfg['runtime'].keys()
        elif which == 'all tasks':
            for ns in self.cfg['runtime']:
                if ns not in self.runtime['descendants']:
                    # tasks have no descendants
                    names.append( ns )
        result = {}
        for ns in names:
            if 'title' in self.cfg['runtime'][ns]:
                # the runtime dict is sparse at this stage.
                result[ns] = self.cfg['runtime'][ns]['title']
            else:
                # no need to flesh out the full runtime just for title
                result[ns] = "No title provided"

        return result

    def get_mro( self, ns ):
        try:
            mro = self.runtime['linearized ancestors'][ns]
        except KeyError:
            mro = ["ERROR: no such namespace: " + ns ]
        return mro

    def print_first_parent_tree( self, pretty=False, titles=False ):
        # find task namespaces (no descendants)
        tasks = []
        for ns in self.cfg['runtime']:
            if ns not in self.runtime['descendants']:
                tasks.append(ns)

        pruned_ancestors = self.get_first_parent_ancestors( pruned=True )
        tree = {}
        self.define_inheritance_tree( tree, pruned_ancestors, titles=titles )
        padding = ''
        if titles:
            self.add_tree_titles(tree)
            # compute pre-title padding
            maxlen = 0
            for ns in pruned_ancestors:
                items = copy(pruned_ancestors[ns])
                items.reverse()
                for i in range(0,len(items)):
                    tmp = 2*i + 1 + len(items[i])
                    if i == 0:
                        tmp -= 1
                    if tmp > maxlen:
                        maxlen = tmp
            padding = maxlen * ' '

        print_tree( tree, padding=padding, use_unicode=pretty )

    def process_directories(self):
        os.environ['CYLC_SUITE_NAME'] = self.suite
        os.environ['CYLC_SUITE_REG_PATH'] = RegPath( self.suite ).get_fpath()
        os.environ['CYLC_SUITE_DEF_PATH'] = self.fdir

    def set_trigger( self, task_name, right, output_name=None, offset=None,
                     cycle_point=None, suicide=False, base_interval=None ):
        trig = triggerx(task_name)
        trig.set_suicide(suicide)
        if output_name:
            try:
                # check for internal outputs
                trig.set_special( self.cfg['runtime'][task_name]['outputs'][output_name],
                                  base_interval=base_interval )
            except KeyError:
                # There is no matching output defined under the task runtime section
                if output_name == 'submit':
                    # OK, task:submit
                    trig.set_type('submitted' )
                elif output_name == 'submit-fail':
                    # OK, task:submit-fail
                    trig.set_type('submit-failed' )
                elif output_name == 'fail':
                    # OK, task:fail
                    trig.set_type('failed' )
                elif output_name == 'start':
                    # OK, task:start
                    trig.set_type('started')
                elif output_name == 'succeed':
                    # OK, task:succeed
                    trig.set_type('succeeded')
                else:
                    # ERROR
                    raise SuiteConfigError, "ERROR: '" + task_name + "' does not define output '" + output_name  + "'"
            else:
                # There is a matching output defined under the task runtime section
                if self.run_mode != 'live':
                    # Ignore internal outputs: dummy tasks will not report them finished.
                    return None
        else:
            # default: task succeeded
            trig.set_type( 'succeeded' )

        if offset:
            trig.set_offset( str(offset) ) # TODO ISO - CONSISTENT SET_OFFSET INPUT 

        if cycle_point:
            trig.set_cycle_point( cycle_point )

        if task_name in self.cycling_tasks:
            trig.set_cycling()

        return trig

    def check_tasks( self ):
        # Call after all tasks are defined.
        # ONLY IF VALIDATING THE SUITE
        # because checking conditional triggers below may be slow for
        # huge suites (several thousand tasks).
        # Note:
        #   (a) self.cfg['runtime'][name]
        #       contains the task definition sections of the suite.rc file.
        #   (b) self.taskdefs[name]
        #       contains tasks that will be used, defined by the graph.
        # Tasks (a) may be defined but not used (e.g. commented out of the graph)
        # Tasks (b) may not be defined in (a), in which case they are dummied out.

        if flags.verbose:
            print "Checking for defined tasks not used in the graph"
            for name in self.cfg['runtime']:
                if name not in self.taskdefs:
                    if name not in self.runtime['descendants']:
                        # any family triggers have have been replaced with members by now.
                        print >> sys.stderr, '  WARNING: task "' + name + '" is not used in the graph.'

        # warn if listed special tasks are not defined
        for type in self.cfg['scheduling']['special tasks']:
            for name in self.cfg['scheduling']['special tasks'][type]:
                if type == 'clock-triggered':
                    name = re.sub('\(.*\)','',name)
                elif type == 'sequential':
                    if name not in self.cycling_tasks:
                        raise SuiteConfigError, 'ERROR: sequential tasks must be cycling tasks: ' + name
                if re.search( '[^0-9a-zA-Z_]', name ):
                    raise SuiteConfigError, 'ERROR: Illegal ' + type + ' task name: ' + name
                if name not in self.taskdefs and name not in self.cfg['runtime']:
                    raise SuiteConfigError, 'ERROR: special task "' + name + '" is not defined.'

        try:
            import Pyro.constants
        except:
            print >> sys.stderr, "WARNING, INCOMPLETE VALIDATION: Pyro is not installed"
            return

        # Instantiate tasks and force evaluation of conditional trigger expressions.
        if flags.verbose:
            print "Instantiating tasks to check trigger expressions"
        for name in self.taskdefs.keys():
            type = self.taskdefs[name].type
            # TODO ISO - THIS DOES NOT GET ALL GRAPH SECTIONS:
            start_point = get_point( self.cfg['scheduling']['initial cycle point'] )
            try:
                # instantiate a task
                itask = self.taskdefs[name].get_task_class()( start_point, 'waiting', None, True, validate=True )
            except TypeError, x:
                # This should not happen as we now explicitly catch use
                # of synchronous special tasks in an asynchronous graph.
                # But in principle a clash of multiply inherited base
                # classes due to choice of "special task" modifiers
                # could cause a TypeError.
                raise SuiteConfigError('(inconsistent use of special tasks?)')
            except Exception, x:
<<<<<<< HEAD
                raise
                raise SuiteConfigError, 'ERROR, failed to instantiate task ' + str(name)
            if itask.point is None:
=======
                raise SuiteConfigError(
                    'ERROR, failed to instantiate task %s: %s' % (name, x))
            if not itask.tag:
>>>>>>> c460eb30
                if flags.verbose:
                    print " + Task out of bounds for " + str(start_point) + ": " + itask.name
                continue

            # warn for purely-implicit-cycling tasks (these are deprecated).
            if itask.sequences == itask.implicit_sequences:
                print >> sys.stderr, (
                    "WARNING, " + name + ": not explicitly defined in " +
                    "dependency graphs (deprecated)"
                )

            # force trigger evaluation now
            try:
                itask.prerequisites.eval_all()
            except TriggerExpressionError, x:
                print >> sys.stderr, x
                raise SuiteConfigError, "ERROR, " + name + ": invalid trigger expression."
            except Exception, x:
                print >> sys.stderr, x
                raise SuiteConfigError, 'ERROR, ' + name + ': failed to evaluate triggers.'
            if flags.verbose:
                print "  + " + itask.id + " ok"

        # Check custom command scripting is not defined for automatic suite polling tasks
        for l_task in self.suite_polling_tasks:
            try:
                cs = self.pcfg.getcfg( sparse=True )['runtime'][l_task]['command scripting']
            except:
                pass
            else:
                if cs:
                    print cs
                    # (allow explicit blanking of inherited scripting)
                    raise SuiteConfigError( "ERROR: command scripting cannot be defined for automatic suite polling task " + l_task )


    def get_coldstart_task_list( self ):
        # TODO - automatically determine this by parsing the dependency graph?
        # For now user must define this:
        return self.cfg['scheduling']['special tasks']['cold-start']

    def get_task_name_list( self ):
        # return a list of all tasks used in the dependency graph
        return self.taskdefs.keys()

    def replace_family_triggers( self, line_in, fam, members, orig='' ):
        # Replace family trigger expressions with member trigger expressions.
        # The replacements below handle optional [T-n] cycle offsets.

        if orig and orig not in line_in:
            return line_in
        line = line_in
        paren_open = ''
        paren_close = ''
        connector = ' & '
        if orig.endswith( '-all' ):
            pass
        elif orig.endswith( '-any' ):
            connector = ' | '
            paren_open = '( '
            paren_close = ' )'
        elif orig != '':
            print >> sys.stderr, line
            raise SuiteConfigError, 'ERROR, illegal family trigger type: ' + orig
        repl = orig[:-4]

        # TODO - can we use Replacement here instead of findall and sub:
        m = re.findall( "(!){0,1}" + r"\b" + fam + r"\b(\[.*?]){0,1}" + orig, line )
        m.sort() # put empty offset '' first ...
        m.reverse() # ... then last
        for grp in m:
            exclam, foffset = grp
            if fam not in self.triggering_families:
                self.triggering_families.append(fam)
            mems = paren_open + connector.join( [ exclam + i + foffset + repl for i in members ] ) + paren_close
            line = re.sub( exclam + r"\b" + fam + r"\b" + re.escape(foffset) + orig, mems, line )
        return line

    def process_graph_line( self, line, section, ttype, seq, offset_seq_map,
                            tasks_to_prune=None,
                            return_all_dependencies=False ):
        """Extract dependent pairs from the suite.rc dependency text.
        
        Extract dependent pairs from the suite.rc textual dependency
        graph to use in constructing graphviz graphs.

        Return a list of dependencies involving 'start-up' tasks
        (backwards compatibility) or all dependencies if
        return_all_dependencies keyword argument is True.

        line is the line of text within the 'graph' attribute of
        this dependency section.
        section is the text describing this dependency section (e.g.
        T00).
        ttype is now always 'cycling' (TODO - is not needed now)
        seq is the sequence generated from 'section' given the initial
        and final cycle point.
        offset_seq_map is a cache of seq with various offsets for
        speeding up backwards-compatible cycling.
        tasks_to_prune, if not None, is a list of tasks to remove
        from dependency expressions (backwards compatibility for
        start-up tasks and async graph tasks).
        return_all_dependencies, if True, indicates that all
        dependencies between tasks in this graph should be returned.
        Otherwise, just return tasks_to_prune dependencies, if any.

        'A => B => C'    : [A => B], [B => C]
        'A & B => C'     : [A => C], [B => C]
        'A => C & D'     : [A => C], [A => D]
        'A & B => C & D' : [A => C], [A => D], [B => C], [B => D]

        '&' groups aren't really "conditional expressions"; they're
        equivalent to adding another line:
        'A & B => C'
        is the same as:
        'A => C' and 'B => C'

        An 'or' on the right side is an ERROR:
        'A = > B | C' # ?!

        """

        if tasks_to_prune is None:
            tasks_to_prune = []

        orig_line = line

        ## SYNONYMS FOR TRIGGER-TYPES, e.g. 'fail' = 'failure' = 'failed' (NOT USED)
        ## we can replace synonyms here with the standard type designator:
        # line = re.sub( r':succe(ss|ed|eded){0,1}\b', '', line )
        # line = re.sub( r':fail(ed|ure){0,1}\b', ':fail', line )
        # line = re.sub( r':start(ed){0,1}\b', ':start', line )
        # Replace "foo:finish(ed)" or "foo:complete(ed)" with "( foo | foo:fail )"
        # line = re.sub(  r'\b(\w+(\[.*?]){0,1}):(complete(d){0,1}|finish(ed){0,1})\b', r'( \1 | \1:fail )', line )

        # Find any dependence on other suites, record the polling target
        # info and replace with just the local task name, e.g.:
        # "foo<SUITE::TASK:fail> => bar"  becomes "foo => bar"
        # (and record that foo must automatically poll for TASK in SUITE)
        repl = Replacement( '\\1' )
        line = re.sub( '(\w+)(<([\w\.\-]+)::(\w+)(:\w+)?>)', repl, line )
        for item in repl.match_groups:
            l_task, r_all, r_suite, r_task, r_status = item
            if r_status:
                r_status = r_status[1:]
            else: # default
                r_status = 'succeed'
            self.suite_polling_tasks[ l_task ] = ( r_suite, r_task, r_status, r_all )

        # REPLACE FAMILY NAMES WITH MEMBER DEPENDENCIES
        # Sort so that longer family names get expanded first.
        # This expands e.g. FOO-BAR before FOO in FOO-BAR:succeed-all => baz.
        for fam in reversed(sorted(self.runtime['descendants'])):
            members = copy(self.runtime['descendants'][fam])
            for member in copy(members):
                # (another copy here: don't remove items from the iterating list)
                # remove family names from the member list, leave just tasks
                # (allows using higher-level family names in the graph)
                if member in self.runtime['descendants']:
                    members.remove(member)
            # Note, in the regular expressions below, the word boundary
            # marker before the time offset pattern is required to close
            # the match in the no-offset case (offset and no-offset
            # cases are being matched by the same regular expression).

            # raw strings (r'\bfoo\b') are needed to protect special
            # backslashed re markers like \b from being interpreted as
            # normal escapeded characters.

            if fam not in line:
                continue

            # Replace family triggers with member triggers
            for trig_type in TRIGGER_TYPES:
                line = self.replace_family_triggers( line, fam, members, ':'+trig_type + '-all' )
                line = self.replace_family_triggers( line, fam, members, ':'+trig_type + '-any' )

            if re.search( r"\b" + fam + r"\b:", line ):
                # fam:illegal
                print >> sys.stderr, line
                raise SuiteConfigError, 'ERROR, illegal family trigger detected'

            if re.search( r"\b" + fam + r"\b[^:].*=>", line ) or re.search( r"\b" + fam + "\s*=>$", line ):
                # plain family names are not allowed on the left of a trigger
                print >> sys.stderr, line
                raise SuiteConfigError, 'ERROR, family triggers must be qualified, e.g. ' + fam + ':succeed-all'

            # finally replace plain family names on the right of a trigger
            line = self.replace_family_triggers( line, fam, members )

        # any remaining use of '-all' or '-any' implies a family trigger
        # on a non-family task, which is illegal.
        if '-a' in line: # ('-' is not legal in task names so this gets both cases)
            print >> sys.stderr, line
            raise SuiteConfigError, "ERROR: family triggers cannot be used on non-family namespaces"

        # Replace "foo:finish" with "( foo:succeed | foo:fail )"
        line = re.sub(  r'\b(\w+(\[.*?]){0,1}):finish\b', r'( \1:succeed | \1:fail )', line )

        if flags.verbose and line != orig_line:
            print 'Graph line substitutions occurred:'
            print '  IN:', orig_line
            print '  OUT:', line

        # Split line on dependency arrows.
        tasks = re.split( '\s*=>\s*', line )
        # NOTE:  we currently use only one kind of arrow, but to use
        # several kinds we can split the string like this:
        #     tokens = re.split( '\s*(=[>x])\s*', line ) # a => b =x c
        #     tasks = tokens[0::2]                       # [a, b, c]
        #     arrow = tokens[1::2]                       # [=>, =x]

        # Check for missing task names, e.g. '=> a => => b =>; this
        # results in empty or blank strings in the list of task names.
        arrowerr = False
        for task in tasks:
            if re.match( '^\s*$', task ):
                arrowerr = True
                break
        if arrowerr:
            print >> sys.stderr, orig_line
            raise SuiteConfigError, "ERROR: missing task name in graph line?"

        # get list of pairs
        special_dependencies = []
        for i in [0] + range( 1, len(tasks)-1 ):
            lexpression = tasks[i]

            if len(tasks) == 1:
                # single node: no rhs group
                rgroup = None
                if re.search( '\|', lexpression ):
                    print >> sys.stderr, orig_line
                    raise SuiteConfigError, "ERROR: Lone node groups cannot contain OR conditionals: " + lexpression
            else:
                rgroup = tasks[i+1]

            if rgroup:
                # '|' (OR) is not allowed on the right side
                if re.search( '\|', rgroup ):
                    print >> sys.stderr, orig_line
                    raise SuiteConfigError, "ERROR: OR '|' is not legal on the right side of dependencies: " + rgroup

                # (T+/-N) offsets not allowed on the right side (as yet)
                if re.search( '\[\s*T\s*[+-]\s*\w+\s*\]', rgroup ):
                    print >> sys.stderr, orig_line
                    raise SuiteConfigError, "ERROR: time offsets are not legal on the right side of dependencies: " + rgroup

                # now split on '&' (AND) and generate corresponding pairs
                right_nodes = re.split( '\s*&\s*', rgroup )
            else:
                right_nodes = [None]

            new_right_nodes = []
            for right_node in right_nodes:
                if right_node:
                    # ignore output labels on the right (for chained
                    # tasks they are only meaningful on the left)
                    new_right_nodes.append( re.sub( ':\w+', '', right_node ))
                else:
                    # retain None's in order to handle lone nodes on the left
                    new_right_nodes.append( None )

            right_nodes = new_right_nodes

            # extract task names from lexpression
            nstr = re.sub( '[(|&)]', ' ', lexpression )
            nstr = nstr.strip()
            left_nodes = re.split( ' +', nstr )

            # detect and fail and self-dependence loops (foo => foo)
            for right_node in right_nodes:
                if right_node in left_nodes:
                    print >> sys.stderr, (
                        "Self-dependence detected in '" + right_node + "':")
                    print >> sys.stderr, "  line:", line
                    print >> sys.stderr, "  from:", orig_line
                    raise SuiteConfigError, "ERROR: self-dependence loop detected"

            for right_node in right_nodes:
                # foo => '!bar' means task bar should suicide if foo succeeds.
                suicide = False
                if right_node and right_node.startswith('!'):
                    right_name = right_node[1:]
                    suicide = True
                else:
                    right_name = right_node

                pruned_left_nodes = list(left_nodes)  # Create copy of LHS tasks.

                if ttype != 'cycling':
                    for node in left_nodes + [right_name]:
                        if not node:
                            continue
                        try:
                            node_name = graphnode(
                                node, base_interval=seq.get_interval()).name
                        except GraphNodeError, x:
                            print >> sys.stderr, orig_line
                            raise SuiteConfigError, str(x)

                if ttype == 'cycling':
                    for left_node in left_nodes:
                        try:
                            left_graph_node = graphnode(
                                left_node, base_interval=seq.get_interval())
                        except GraphNodeError, x:
                            print >> sys.stderr, orig_line
                            raise SuiteConfigError, str(x)
                        left_name = left_graph_node.name
                        left_output = left_graph_node.output  
                        if (left_name in tasks_to_prune or
                                return_all_dependencies):
                            special_dependencies.append(
                                (left_name, left_output, right_name))
                        if left_name in tasks_to_prune:
                            pruned_left_nodes.remove(left_node)

                if not self.validation and not graphing_disabled:
                    # edges not needed for validation
                    self.generate_edges( lexpression, pruned_left_nodes,
                                         right_name, ttype,
                                         seq, suicide )
                self.generate_taskdefs( orig_line, pruned_left_nodes,
                                        right_name, ttype,
                                        section, seq, offset_seq_map,
                                        seq.get_interval() )
                self.generate_triggers( lexpression, pruned_left_nodes,
                                        right_name, seq,
                                        suicide )
        return special_dependencies
            

    def generate_edges( self, lexpression, left_nodes, right, ttype, seq, suicide=False ):
        """Add nodes from this graph section to the abstract graph edges structure."""
        conditional = False
        if re.search( '\|', lexpression ):
            # plot conditional triggers differently
            conditional = True

        for left in left_nodes:
            e = graphing.edge( left, right, seq, False, suicide, conditional )
            self.edges.append(e)

    def generate_taskdefs( self, line, left_nodes, right, ttype, section, seq,
                           offset_seq_map, base_interval ):
        """Generate task definitions for nodes on a given line."""
        for node in left_nodes + [right]:
            if not node:
                # if right is None, lefts are lone nodes
                # for which we still define the taskdefs
                continue
            try:
                my_taskdef_node = graphnode( node, base_interval=base_interval )
            except GraphNodeError, x:
                print >> sys.stderr, line
                raise SuiteConfigError, str(x)

            name = my_taskdef_node.name
            offset = my_taskdef_node.offset

            if name not in self.cfg['runtime']:
                # naked dummy task, implicit inheritance from root
                self.naked_dummy_tasks.append( name )
                self.cfg['runtime'][name] = self.cfg['runtime']['root']
                if 'root' not in self.runtime['descendants']:
                    # (happens when no runtimes are defined in the suite.rc)
                    self.runtime['descendants']['root'] = []
                if 'root' not in self.runtime['first-parent descendants']:
                    # (happens when no runtimes are defined in the suite.rc)
                    self.runtime['first-parent descendants']['root'] = []
                self.runtime['parents'][name] = ['root']
                self.runtime['linearized ancestors'][name] = [name, 'root']
                self.runtime['first-parent ancestors'][name] = [name, 'root']
                self.runtime['descendants']['root'].append(name)
                self.runtime['first-parent descendants']['root'].append(name)
                self.ns_defn_order.append(name)

            # check task name legality and create the taskdef
            if name not in self.taskdefs:
                try:
                    self.taskdefs[ name ] = self.get_taskdef( name )
                except taskdef.DefinitionError, x:
                    print >> sys.stderr, line
                    raise SuiteConfigError, str(x)

            # TODO - setting type should be consolidated to get_taskdef()
            if ttype == 'cycling':
                self.taskdefs[name].cycling = True
                if name not in self.cycling_tasks:
                    self.cycling_tasks.append(name)

            if name in self.suite_polling_tasks:
                self.taskdefs[name].suite_polling_cfg = {
                        'suite'  : self.suite_polling_tasks[name][0],
                        'task'   : self.suite_polling_tasks[name][1],
                        'status' : self.suite_polling_tasks[name][2] }

            if not my_taskdef_node.is_absolute:
                if offset:
                    if flags.back_comp_cycling:
                        # Implicit cycling means foo[T+6] generates a +6 sequence.
                        if str(offset) in offset_seq_map:
                            seq_offset = offset_seq_map[str(offset)]
                        else:
                            seq_offset = get_sequence(
                                section,
                                self.cfg['scheduling']['initial cycle point'],
                                self.cfg['scheduling']['final cycle point']
                            )
                            seq_offset.set_offset(offset)
                            offset_seq_map[str(offset)] = seq_offset
                        self.taskdefs[name].add_sequence(
                            seq_offset, is_implicit=True)
                        if seq_offset not in self.sequences:
                            self.sequences.append(seq_offset)
                    # We don't handle implicit cycling in new-style cycling.
                else:
                    self.taskdefs[ name ].add_sequence(seq)

            if self.run_mode == 'live':
                # register any explicit internal outputs
                if 'outputs' in self.cfg['runtime'][name]:
                    for lbl,msg in self.cfg['runtime'][name]['outputs'].items():
                        outp = outputx(msg, base_interval)
                        self.taskdefs[ name ].outputs.append( outp )

    def generate_triggers( self, lexpression, left_nodes, right, seq, suicide ):
        if not right:
            # lefts are lone nodes; no more triggers to define.
            return

        base_interval = seq.get_interval()

        conditional = False
        if re.search( '\|', lexpression ):
            conditional = True
            # For single triggers or '&'-only ones, which will be the
            # vast majority, we needn't use conditional prerequisites
            # (they may be less efficient due to python eval at run time).

        ctrig = {}
        cname = {}
        for left in left_nodes:
            # (GraphNodeError checked above)
            cycle_point = None
            lnode = graphnode(left, base_interval=base_interval)
            ltaskdef = self.taskdefs[lnode.name]

            if lnode.intercycle:
                ltaskdef.intercycle = True
                if (ltaskdef.max_intercycle_offset is None or
                        lnode.offset > ltaskdef.max_intercycle_offset):
                    ltaskdef.max_intercycle_offset = lnode.offset
                if (ltaskdef.min_intercycle_offset is None or
                        lnode.offset < ltaskdef.min_intercycle_offset):
                    ltaskdef.min_intercycle_offset = lnode.offset

            if lnode.offset_is_from_ict:
                last_point = seq.get_stop_point()
                first_point = ltaskdef.ict - lnode.offset
                if first_point and last_point is not None:
                    offset = (last_point - first_point)
                    ltaskdef.max_intercycle_offset = offset
                cycle_point = first_point
            trigger = self.set_trigger( lnode.name, right, lnode.output, lnode.offset, cycle_point, suicide, seq.get_interval() )
            if not trigger:
                continue
            if not conditional:
                self.taskdefs[right].add_trigger( trigger, seq )
                continue

            # CONDITIONAL TRIGGERS
            # Use fully qualified name for the expression label
            # (task name is not unique, e.g.: "F | F:fail => G")
            label = re.sub( '[-\[\]:]', '_', left )
            label = re.sub( '\+', 'x', label ) # future triggers
            ctrig[label] = trigger
            cname[label] = lnode.name

        if not conditional:
            return

        # Replace some chars for later use in regular expressions.
        expr = re.sub( '[-\[\]:]', '_', lexpression )
        expr = re.sub( '\+', 'x', expr ) # future triggers
        self.taskdefs[right].add_conditional_trigger( ctrig, expr, seq )

    def get_actual_first_point( self, start_point ):
        # Get actual first cycle point for the suite (get all
        # sequences to adjust the putative start time upward)
        if self.actual_first_point:
            # already computed
            return self.actual_first_point
        if isinstance(start_point, basestring):
            point = get_point(start_point)
        else:
            point = start_point
        adjusted = []
        for seq in self.sequences:
            foo = seq.get_first_point( point )
            if foo:
                adjusted.append( foo )
        if len( adjusted ) > 0:
            adjusted.sort()
            self.actual_first_point = adjusted[0]
        else:
            self.actual_first_point = point
        return self.actual_first_point

    def get_graph_raw( self, start_point_string, stop_point_string, raw=False,
            group_nodes=[], ungroup_nodes=[], ungroup_recursive=False,
            group_all=False, ungroup_all=False ):
        """Convert the abstract graph edges held in self.edges (etc.) to
        actual edges for a concrete range of cycle points."""

        members = self.runtime['first-parent descendants']
        hierarchy = self.runtime['first-parent ancestors']

        if self.first_graph:
            self.first_graph = False
            if not self.collapsed_families_rc and not ungroup_all:
                # initially default to collapsing all families if
                # "[visualization]collapsed families" not defined
                group_all = True

        if group_all:
            # Group all family nodes
            if self.collapsed_families_rc:
                self.closed_families = copy(self.collapsed_families_rc)
            else:
                for fam in members:
                    if fam != 'root':
                        if fam not in self.closed_families:
                            self.closed_families.append( fam )
        elif ungroup_all:
            # Ungroup all family nodes
            self.closed_families = []
        elif len(group_nodes) > 0:
            # Group chosen family nodes
            for node in group_nodes:
                parent = hierarchy[node][1]
                if parent not in self.closed_families:
                    if parent != 'root':
                        self.closed_families.append( parent )
        elif len(ungroup_nodes) > 0:
            # Ungroup chosen family nodes
            for node in ungroup_nodes:
                if node not in self.runtime['descendants']:
                    # not a family node
                    continue
                if node in self.closed_families:
                    self.closed_families.remove(node)
                if ungroup_recursive:
                    for fam in copy(self.closed_families):
                        if fam in members[node]:
                            self.closed_families.remove(fam)

        # Now define the concrete graph edges (pairs of nodes) for plotting.
        gr_edges = []

        start_point = get_point( start_point_string )

        actual_first_point = self.get_actual_first_point( start_point )

        startup_exclude_list = self.get_coldstart_task_list()

        stop = get_point( stop_point_string )

        for e in self.edges:
            # Get initial cycle point for this sequence
            i_point = e.sequence.get_first_point( start_point )
            if i_point is None:
                # out of bounds
                continue
            point = deepcopy(i_point)

            while True: 
                # Loop over cycles generated by this sequence
                if not point or point > stop:
                    break

                not_initial_cycle = ( point != i_point )

                r_id = e.get_right(point, start_point, not_initial_cycle, raw,
                                   startup_exclude_list )
                l_id = e.get_left( point, start_point, not_initial_cycle, raw,
                                   startup_exclude_list,
                                   e.sequence.get_interval() )

                action = True

                if l_id == None and r_id == None:
                    # nothing to add to the graph
                    action = False

                if l_id != None and not e.sasl:
                    # check that l_id is not earlier than start time
                    tmp, lpoint_string = TaskID.split(l_id)
                    ## NOTE BUG GITHUB #919
                    ##sct = start_point
                    sct = actual_first_point
                    lct = get_point(lpoint_string)
                    if sct > lct:
                        action = False

                if action:
                    nl, nr = self.close_families( l_id, r_id )
                    gr_edges.append( ( nl, nr, False, e.suicide, e.conditional ) )

                # increment the cycle point
                point = e.sequence.get_next_point_on_sequence( point )

        return gr_edges

    def get_graph( self, start_point_string, stop_point_string, raw=False,
                   group_nodes=[], ungroup_nodes=[], ungroup_recursive=False,
                   group_all=False, ungroup_all=False, ignore_suicide=False ):

        gr_edges = self.get_graph_raw(
            start_point_string, stop_point_string, raw,
            group_nodes, ungroup_nodes, ungroup_recursive,
            group_all, ungroup_all
        )

        graph = graphing.CGraph( self.suite, self.suite_polling_tasks, self.cfg['visualization'] )
        graph.add_edges( gr_edges, ignore_suicide )

        return graph

    def get_node_labels( self, start_point_string, stop_point_string, raw ):
        graph = self.get_graph( start_point_string, stop_point_string,
                                raw=raw, ungroup_all=True )
        return [ i.attr['label'].replace('\\n','.') for i in graph.nodes() ]

    def close_families( self, nlid, nrid ):
        # Generate final node names, replacing family members with
        # family nodes if requested.

        members = self.runtime['first-parent descendants']

        lname, lpoint_string = None, None
        rname, rpoint_string = None, None
        nr, nl = None, None
        if nlid:
            one, two = TaskID.split(nlid)
            lname = one
            lpoint_string = two
            nl = nlid
        if nrid:
            one, two = TaskID.split(nrid)
            rname = one
            rpoint_string = two
            nr = nrid

        # for nested families, only consider the outermost one
        clf = copy( self.closed_families )
        for i in self.closed_families:
            for j in self.closed_families:
                if i in members[j]:
                    # i is a member of j
                    if i in clf:
                        clf.remove( i )

        for fam in clf:
            if lname in members[fam] and rname in members[fam]:
                # l and r are both members of fam
                #nl, nr = None, None  # this makes 'the graph disappear if grouping 'root'
                nl = TaskID.get(fam, lpoint_string)
                nr = TaskID.get(fam, rpoint_string)
                break
            elif lname in members[fam]:
                # l is a member of fam
                nl = TaskID.get(fam, lpoint_string)
            elif rname in members[fam]:
                # r is a member of fam
                nr = TaskID.get(fam, rpoint_string)

        return nl, nr

    def load_graph( self ):
        if flags.verbose:
            print "Parsing the dependency graph"

        start_up_tasks = self.cfg['scheduling']['special tasks']['start-up']
        initial_tasks = list(start_up_tasks)

        self.graph_found = False
        has_non_async_graphs = False

        section_seq_map = {}

        # Set up our backwards-compatibility handling of async graphs.
        async_graph = self.cfg['scheduling']['dependencies']['graph']
        if async_graph:
            section = get_sequence_cls().get_async_expr()
            async_dependencies = self.parse_graph(
                section, async_graph, section_seq_map=section_seq_map,
                return_all_dependencies=True
            )
            for left, left_output, right in async_dependencies:
                if left:
                    initial_tasks.append(left)
                if right:
                    initial_tasks.append(right)

        # Create a stack of sections (sequence strings) and graphs.
        items = []
        for item, value in self.cfg['scheduling']['dependencies'].items():
            if item == 'graph':
                continue
            has_non_async_graphs = True
            items.append((item, value, initial_tasks, False))

        start_up_tasks_graphed = []
        while items:
            item, value, tasks_to_prune, is_inserted = items.pop(0)

            # If the section consists of more than one sequence, split it up.
            if re.search("(?![^(]+\)),", item):
                new_items = re.split("(?![^(]+\)),", item)
                for new_item in new_items:
                    items.append((new_item.strip(), value,
                                  tasks_to_prune, False))
                continue

            try:
                graph = value['graph']
            except KeyError:
                continue
            if not graph:
                continue

            section = item
            if is_inserted:
                print "INSERTED DEPENDENCIES REPLACEMENT:"
                print "[[[" + section + "]]]"
                print "    " + 'graph = """' + graph + '"""' 
            special_dependencies = self.parse_graph(
                section, graph, section_seq_map=section_seq_map,
                tasks_to_prune=tasks_to_prune
            )
            if special_dependencies and tasks_to_prune:
                section_seq = get_sequence(
                    section,
                    self.cfg['scheduling']['initial cycle point'],
                    self.cfg['scheduling']['final cycle point']
                )
                first_point = section_seq.get_first_point(
                    get_point(self.cfg['scheduling']['initial cycle point'])
                )
                graph_text = ""
                for left, left_output, right in special_dependencies:
                    # Set e.g. (foo, fail, bar) to be foo[^]:fail => bar.
                    graph_text += left + "[^]"
                    if left_output:
                        graph_text += ":" + left_output
                    graph_text += " => " + right + "\n"
                    if (left in start_up_tasks and
                            left not in start_up_tasks_graphed):
                        # Start-up tasks need their own explicit section.
                        items.append((get_sequence_cls().get_async_expr(),
                                     {"graph": left}, [], True))
                        start_up_tasks_graphed.append(left)
                graph_text = graph_text.rstrip()
                section = get_sequence_cls().get_async_expr(first_point)
                items.append((section, {"graph": graph_text}, [], True))
        if not flags.back_comp_cycling:
            if async_graph and has_non_async_graphs:
                raise SuiteConfigError(
                    "Error: mixed async & cycling graphs is not allowed in " +
                    "new-style cycling. Use 'R1...' tasks instead."
                )
            if start_up_tasks:
                raise SuiteConfigError(
                    "Error: start-up tasks should be 'R1...' tasks in " +
                    "new-style cycling"
                )

    def parse_graph( self, section, graph, section_seq_map=None,
                     tasks_to_prune=None, return_all_dependencies=False ):
        """Parse a multi-line graph string for section.

        section should be a string like "R1" or "T00".
        graph should be a single or multi-line string like "foo => bar"
        section_seq_map should be a dictionary that indexes cycling
        sequences by their section string
        tasks_to_prune is a list of task names that should be
        automatically removed when processing graph
        return_all_dependencies is a boolean that, if True, returns a
        list of task dependencies - e.g. [('foo', 'start', 'bar')] for
        a graph of 'foo:start => bar'.

        """
        self.graph_found = True

        ttype = 'cycling'
        sec = section

        if section in section_seq_map:
            seq = section_seq_map[section]
        else:
            seq = get_sequence(
                section,
                self.cfg['scheduling']['initial cycle point'],
                self.cfg['scheduling']['final cycle point']
            )
            section_seq_map[section] = seq
        offset_seq_map = {}

        if seq not in self.sequences:
            self.sequences.append(seq)

        # split the graph string into successive lines
        lines = re.split( '\s*\n\s*', graph )
        special_dependencies = []
        for xline in lines:
            # strip comments
            line = re.sub( '#.*', '', xline )
            # ignore blank lines
            if re.match( '^\s*$', line ):
                continue
            # strip leading or trailing spaces
            line = re.sub( '^\s*', '', line )
            line = re.sub( '\s*$', '', line )
            # generate pygraphviz graph nodes and edges, and task definitions
            special_dependencies.extend(self.process_graph_line(
                line, section, ttype, seq, offset_seq_map,
                tasks_to_prune=tasks_to_prune,
                return_all_dependencies=return_all_dependencies
            ))
        if ttype == 'cycling':
            return special_dependencies
        return []

    def get_taskdef( self, name ):
        # (DefinitionError caught above)

        # get the dense task runtime
        try:
            rtcfg = self.cfg['runtime'][name]
        except KeyError:
            raise SuiteConfigError, "Task not found: " + name

        ict_point = (self.cli_start_point or
                     get_point(self.cfg['scheduling']['initial cycle point']))
        # We may want to put in some handling for cases of changing the
        # initial cycle via restart (accidentally or otherwise).

        # Get the taskdef object for generating the task proxy class
        taskd = taskdef.taskdef( name, rtcfg, self.run_mode, ict_point )

        # TODO - put all taskd.foo items in a single config dict
        # SET COLD-START TASK INDICATORS
        if name in self.cfg['scheduling']['special tasks']['cold-start']:
            taskd.modifiers.append( 'oneoff' )
            taskd.is_coldstart = True

        # SET CLOCK-TRIGGERED TASKS
        if name in self.clock_offsets:
            taskd.modifiers.append( 'clocktriggered' )
            taskd.clocktriggered_offset = self.clock_offsets[name]

        taskd.sequential = name in self.cfg['scheduling']['special tasks']['sequential']

        foo = copy(self.runtime['linearized ancestors'][ name ])
        foo.reverse()
        taskd.namespace_hierarchy = foo

        return taskd

    def get_task_proxy( self, name, point, state, stop_point, startup,
                        submit_num, exists ):
        try:
            tdef = self.taskdefs[name]
        except KeyError:
            raise TaskNotDefinedError("ERROR, No such task name: " + name )
        return tdef.get_task_class()( point, state, stop_point, startup,
                                      submit_num=submit_num, exists=exists )

    def get_task_proxy_raw( self, name, point, state, stop_point, startup,
                            submit_num, exists ):
        # Used by 'cylc submit' to submit tasks defined by runtime
        # config but not currently present in the graph (so we must
        # assume that the given point is valid for the task).
        try:
            truntime = self.cfg['runtime'][name]
        except KeyError:
            raise TaskNotDefinedError("ERROR, task not defined: " + name )
        tdef = self.get_taskdef( name )
        # TODO ISO - TEST THIS (did set 'tdef.hours' from point)
        return tdef.get_task_class()( point, state, stop_point, startup,
                                      submit_num=submit_num, exists=exists )

    def get_task_class( self, name ):
        return self.taskdefs[name].get_task_class()<|MERGE_RESOLUTION|>--- conflicted
+++ resolved
@@ -898,15 +898,9 @@
                 # could cause a TypeError.
                 raise SuiteConfigError('(inconsistent use of special tasks?)')
             except Exception, x:
-<<<<<<< HEAD
-                raise
-                raise SuiteConfigError, 'ERROR, failed to instantiate task ' + str(name)
-            if itask.point is None:
-=======
                 raise SuiteConfigError(
                     'ERROR, failed to instantiate task %s: %s' % (name, x))
-            if not itask.tag:
->>>>>>> c460eb30
+            if itask.point is None:
                 if flags.verbose:
                     print " + Task out of bounds for " + str(start_point) + ": " + itask.name
                 continue
