#!/usr/bin/env python

#C: THIS FILE IS PART OF THE CYLC FORECAST SUITE METASCHEDULER.
#C: Copyright (C) 2008-2011 Hilary Oliver, NIWA
#C:
#C: This program is free software: you can redistribute it and/or modify
#C: it under the terms of the GNU General Public License as published by
#C: the Free Software Foundation, either version 3 of the License, or
#C: (at your option) any later version.
#C:
#C: This program is distributed in the hope that it will be useful,
#C: but WITHOUT ANY WARRANTY; without even the implied warranty of
#C: MERCHANTABILITY or FITNESS FOR A PARTICULAR PURPOSE.  See the
#C: GNU General Public License for more details.
#C:
#C: You should have received a copy of the GNU General Public License
#C: along with this program.  If not, see <http://www.gnu.org/licenses/>.

# TO DO: check for multiple definition of same prerequisites, e.g. via
# two cycle-time sections in the graph.
# TO DO: document use foo(T-6):out1, not foo:out1 with $(CYCLE_TIME-6) in
# the explicit output message - so the graph will plot correctly.

# NOTE: configobj.reload() apparently does not revalidate (list-forcing
# is not done, for example, on single value lists with no trailing
# comma) ... so to reparse the file  we have to instantiate a new config
# object.

import taskdef
from OrderedDict import OrderedDict
from cycle_time import ct
import re, os, sys, logging
from mkdir_p import mkdir_p
from validate import Validator
from configobj import get_extra_values, flatten_errors, Section
from cylcconfigobj import CylcConfigObj, ConfigObjError
from registration import getdb, regsplit, RegistrationError
from graphnode import graphnode, GraphNodeError

try:
    import graphing
except:
    graphing_disabled = True
else:
    graphing_disabled = False

class SuiteConfigError( Exception ):
    """
    Attributes:
        message - what the problem is. 
        TO DO: element - config element causing the problem
    """
    def __init__( self, msg ):
        self.msg = msg
    def __str__( self ):
        return repr(self.msg)

class edge( object):
    def __init__( self, l, r, sasl=False ):
        self.left = l
        self.right = r
        self.sasl = sasl

    def get_right( self, tag, not_first_cycle, raw, startup_only, exclude ):
        # (exclude was briefly used - April 2011 - to stop plotting temporary tasks)
        if self.right in exclude:
            return None
        if self.right == None:
            return None
        first_cycle = not not_first_cycle
        if self.right in startup_only:
            if not first_cycle or raw:
                return None

        # strip off special outputs
        self.right = re.sub( ':\w+', '', self.right )

        return self.right + '%' + str(tag)  # str for int tags (async)

    def get_left( self, tag, not_first_cycle, raw, startup_only, exclude ):
        # (exclude was briefly used - April 2011 - to stop plotting temporary tasks)
        if self.left in exclude:
            return None

        first_cycle = not not_first_cycle

        left = self.left

        # strip off special outputs
        left = re.sub( ':\w+', '', left )

        if re.search( '\[\s*T\s*-(\d+)\s*\]', left ) and first_cycle:
            # ignore intercycle deps in first cycle
            return None

        if left in startup_only:
            if not first_cycle or raw:
                return None

        m = re.search( '(\w+)\s*\[\s*T\s*([+-])(\d+)\s*\]', left )
        if m: 
            left, sign, offset = m.groups()
            if sign != '-':
                # TO DO: this check is redundant (already checked by graphnode processing).
                raise SuiteConfigError, "Prerequisite offsets must be negative: " + left
            foo = ct(tag)
            foo.decrement( hours=offset )
            tag = foo.get()
            
        if self.sasl:
            tag = 1

        return left + '%' + str(tag)  # str for int tag (async)


def get_rcfiles ( suite ):
    # return a list of all rc files for this suite
    # (i.e. suite.rc plus any include-files it uses).
    rcfiles = []
    try:
        reg = getdb( suite )
        reg.load_from_file()
        dir, descr = reg.get( suite )
    except RegistrationError, x:
        raise SuiteConfigError(str(x))
    suiterc = os.path.join( dir, 'suite.rc' )
    rcfiles.append( suiterc )
    for line in open( suiterc, 'rb' ):
        m = re.match( '^\s*%include\s+([\/\w\-\.]+)', line )
        if m:
            rcfiles.append(os.path.join( dir, m.groups()[0]))
    return rcfiles

def get_suite_title( suite=None, path=None ):
    # cheap suite title extraction for use by the registration
    # database commands - uses very minimal parsing of suite.rc
    if suite:
        try:
            reg = getdb( suite )
            reg.load_from_file()
            dir, descr = reg.get( suite )
        except RegistrationError, x:
            raise SuiteConfigError(str(x))
        file = os.path.join( dir, 'suite.rc' )
    elif path:
        # allow load by path so that suite title can be parsed for
        # new suite registrations.
        suite = '(None)'
        file = os.path.join( path, 'suite.rc' )
    else:
        raise SuiteConfigError, 'ERROR, config.get_suite_title(): suite registration or path required'

    if not os.path.isfile( file ):
        raise SuiteConfigError, 'File not found: ' + file

    found = False
    for line in open( file, 'rb' ):
        m = re.match( '^\s*title\s*=\s*(.*)$', line )
        if m:
            title = m.groups()[0]
            # strip trailing space
            title = title.rstrip()
            # NOTE: ANY TRAILING COMMENT WILL BE INCLUDED IN THE TITLE
            #     (but this doesn't really matter for our purposes)
            # (stripping isn't trivial in general - what about strings?)
            found = True
            break

    if not found:
        print >> sys.stderr, 'WARNING: ' + suite + ' title not found by suite.rc search - doing full parse.'
        # This means the title is defined in a suite.rc include-file, or
        # is not defined. In the latter case, a full parse will result
        # in the default title being used (from conf/suiterc.spec). 
        try:
            if path:
                title = config( path=path ).get_title()
            else:
                title = config( suite ).get_title()
        except SuiteConfigError, x:
            print >> sys.stderr, 'ERROR: suite.rc parse failure!'
            raise SystemExit( str(x) )

    return title

class config( CylcConfigObj ):
    def __init__( self, suite=None, simulation_mode=False, path=None ):
        self.simulation_mode = simulation_mode
        self.edges = {} # edges[ hour ] = [ [A,B], [C,D], ... ]
        self.taskdefs = {}
        self.tasks_loaded = False
        self.graph_loaded = False

        self.async_oneoff_edges = []
        self.async_oneoff_tasks = []
        self.async_repeating_edges = []
        self.async_repeating_tasks = []

        if suite:
            self.suite = suite
            try:
                reg = getdb( suite )
                reg.load_from_file()
                self.dir, descr = reg.get( suite )
            except RegistrationError, x:
                raise SuiteConfigError(str(x))
            self.file = os.path.join( self.dir, 'suite.rc' )
        elif path:
            # allow load by path so that suite title can be parsed for
            # new suite registrations.
            self.suite = 'fooWx_:barWx_'
            self.dir = path
            self.file = os.path.join( path, 'suite.rc' )
        elif 'CYLC_SUITE' in os.environ:
            self.suite = os.environ[ 'CYLC_SUITE' ]
            self.file = os.path.join( os.environ[ 'CYLC_SUITE_DIR' ], 'suite.rc' ),
        else:
            raise SuiteConfigError, 'ERROR: Suite Undefined'

        if not os.path.isfile( self.file ):
            raise SuiteConfigError, 'File not found: ' + self.file

        # now export CYLC_SUITE, CYLC_SUITE_GROUP, and CYLC_SUITE_NAME
        # to the local environment so that these variables can be used
        # in directories defined in the suite config file (see use of 
        # os.path.expandvars() below).
        cylc_suite_owner, cylc_suite_group, cylc_suite_name = regsplit( self.suite ).get()
        os.environ['CYLC_SUITE'] = self.suite
        os.environ['CYLC_SUITE_GROUP' ] = cylc_suite_group
        os.environ['CYLC_SUITE_NAME'  ] = cylc_suite_name
        os.environ['CYLC_SUITE_DIR'   ] = self.dir

        self.spec = os.path.join( os.environ[ 'CYLC_DIR' ], 'conf', 'suiterc.spec')

        # load config
        try:
            CylcConfigObj.__init__( self, self.file, configspec=self.spec )
        except ConfigObjError, x:
            raise SuiteConfigError, x

        # validate and convert to correct types
        val = Validator()
        test = self.validate( val, preserve_errors=True )
        if test != True:
            # Validation failed
            failed_items = flatten_errors( self, test )
            for item in failed_items:
                sections, key, result = item
                print ' ',
                for sec in sections:
                    print sec, '->',
                print key
                if result == False:
                    print "Required item missing."
                else:
                    print result
 
            raise SuiteConfigError, "ERROR: suite.rc validation failed"
        
        extras = []
        for sections, name in get_extra_values(self):
            # !!! TO DO: THE FOLLOWING FROM CONFIGOBJ DOC SECTION 15.1 FAILS 
            ### this code gets the extra values themselves
            ##the_section = self
            ##for section in sections:
            ##    the_section = self[section]   #<------!!! KeyError !!!
            ### the_value may be a section or a value
            ##the_value = the_section[name]
            ##section_or_value = 'value'
            ##if isinstance(the_value, dict):
            ##    # Sections are subclasses of dict
            ##    section_or_value = 'section'
          
            ##section_string = ', '.join(sections) or "top level"
            ##print 'Extra entry in section: %s. Entry %r is a %s' % (section_string, name, section_or_value)
            extra = ' '
            for sec in sections:
                extra += sec + ' -> '
            extras.append( extra + name )
        
        if len(extras) != 0:
            for extra in extras:
                print >> sys.stderr, '  ERROR: Illegal entry:', extra 
            raise SuiteConfigError, "ERROR: Illegal suite.rc entry(s) found"

        self.process_configured_directories()

        # parse clock-triggered tasks
        self.clock_offsets = {}
        for item in self['special tasks']['clock-triggered']:
            m = re.match( '(\w+)\s*\(\s*([-+]*\s*[\d.]+)\s*\)', item )
            if m:
                task, offset = m.groups()
                try:
                    self.clock_offsets[ task ] = float( offset )
                except ValueError:
                    raise SuiteConfigError, "ERROR: Illegal clock-trigger offset: " + offset
            else:
                raise SuiteConfigError, "ERROR: Illegal clock-triggered task spec: " + item

        # parse families
        self.member_of = {}
        self.members = {}
        for fam in self['task families']:
            members = []
            for mem in self['task families'][fam]:
                m = re.match( '^Python:(.*)$', mem )
                if m:
                    # python list-generating expression
                    try:
                        members += eval( m.groups()[0] )
                    except:
                        raise SuiteConfigError, 'Python error: ' + mem
                else:
                    members.append(mem)
            self['task families'][fam] = members
            self.members[ fam ] = members
            for task in self['task families'][fam]:
                self.member_of[ task ] = fam

        # Parse task config generators. If the [[TASK]] section name
        # is a family name, or a list of task names, or is a list-
        # generating Python expresion, then it is a list of task names
        # for which the subsequent config applies to each member. We
        # copy the config section for each member and substitute
        # '$(TASK)' for the actual task name in all config items.
        for item in self['tasks']:
            delete_item = True
            m = re.match( '^Python:(.*)$', item )
            if item in self['task families']:
                # a task family
                task_names = self.members[item]
                delete_item = False
            elif m:
                # python list-generating expression
                try:
                    task_names = eval( m.groups()[0] )
                except:
                    raise SuiteConfigError, 'Python error: ' + item
            elif re.search( ',', item ):
                # list of task names
                task_names = re.split(', *', item )
            else:
                # a single task name 
                continue
            # generate task configuration for each list member
            for name in task_names:
                # create a new task config section
                tconfig = OrderedDict()
                # specialise it to the actual task
                self.specialize( name, tconfig, self['tasks'][item] )
                # record it under the task name
                self['tasks'][name] = tconfig

            if delete_item:
                # delete the original multi-task section
                del self['tasks'][item]

    def specialize( self, name, target, source ):
        # recursively specialize a generator task config section
        # ('source') to a specific config section (target) for task
        # 'name', by replaceing '$(TASK)' with 'name' in all items.
        for item in source:
            if isinstance( source[item], str ):
                # single source item
                target[item] = re.sub( '\$\(TASK\)', name, source[item] )
            elif isinstance( source[item], list ):
                # a list of values 
                newlist = []
                for mem in source[item]:
                    if isinstance( mem, str ):
                        newlist.append( re.sub( '\$\(TASK\)', name, mem ))
                    else:
                        newlist.append( mem )
                target[item] = newlist
            elif isinstance( source[item], Section ):
                # recursive call for to handle a sub-section
                if item not in target:
                    target[item] = OrderedDict()
                self.specialize( name, target[item], source[item] )
            else:
                # boolean or None values
                target[item] = source[item]
                continue

    def set_trigger( self, task_name, output_name=None, offset=None, asyncid_pattern=None ):
        if output_name:
            try:
                trigger = self['tasks'][task_name]['outputs'][output_name]
            except KeyError:
                if output_name == 'fail':
                    trigger = task_name + '%$(TAG) failed'
                else:
                    raise SuiteConfigError, "ERROR: Task '" + task_name + "' does not define output '" + output_name  + "'"
            else:
                # replace $(CYCLE_TIME) with $(TAG) in explicit outputs
                trigger = re.sub( 'CYCLE_TIME', 'TAG', trigger )
        else:
            trigger = task_name + '%$(TAG) succeeded'

        # now adjust for cycle time or tag offset
        if offset:
            trigger = re.sub( 'TAG', 'TAG - ' + str(offset), trigger )
            # extract multiple offsets:
            m = re.match( '(.*)\$\(TAG\s*(.*)\)(.*)', trigger )
            if m:
                pre, combo, post = m.groups()
                combo = eval( combo )
                if combo == 0:
                    trigger = pre + '$(TAG)' + post
                elif combo > 0:
                    trigger = pre + '$(TAG + ' + str(combo) + ')' + post
                else:
                    # '-' appears in combo
                    trigger = pre + '$(TAG ' + str(combo) + ')' + post

        # for oneoff async tasks, replace '$(TAG)' with '1' (NECESS?)
        if task_name in self.async_oneoff_tasks:
            trigger = re.sub( '\$\(TAG\)', '1', trigger )

        if asyncid_pattern:
            trigger = re.sub( '\$\(ASYNCID\)', '(' + asyncid_pattern + ')', trigger )
 
        return trigger

    def __check_tasks( self ):
        # Call after all tasks are defined.
        # Note: 
        #   (a) self['tasks'][name] 
        #       contains the task definition sections of the suite.rc file.
        #   (b) self.taskdefs[name]
        #       contains tasks that will be used, defined by the graph.
        # Tasks (a) may be defined but not used (e.g. commented out of the graph)
        # Tasks (b) may not be defined in (a), in which case they are dummied out.
        for name in self.taskdefs:
            if name not in self['tasks']:
                print >> sys.stderr, 'WARNING: task "' + name + '" is defined only by graph: it will run as a dummy task.'
        for name in self['tasks']:
            if name not in self.taskdefs:
                print >> sys.stderr, 'WARNING: task "' + name + '" is defined in [tasks] but not used in the graph.'

        # warn if listed special tasks are not defined
        for type in self['special tasks']:
            for name in self['special tasks'][type]:
                if type == 'clock-triggered':
                    name = re.sub('\(.*\)','',name)
                if re.search( '[^0-9a-zA-Z_]', name ):
                    raise SuiteConfigError, 'ERROR: Illegal ' + type + ' task name: ' + name
                if name not in self.taskdefs and name not in self['tasks']:
                    print >> sys.stderr, 'WARNING: ' + type + ' task "' + name + '" is not defined in [tasks] or used in the graph.'

        # check task insertion groups contain valid tasks
        for group in self['task insertion groups']:
            for name in self['task insertion groups'][group]:
                if name not in self['tasks'] and name not in self.taskdefs:
                    # This is not an error because it could be caused by
                    # temporary commenting out of a task in the graph,
                    # and it won't cause catastrophic failure of the
                    # insert command.
                    print >> sys.stderr, 'WARNING: task "' + name + '" of insertion group "' + group + '" is not defined.'

        # check 'tasks to exclude|include at startup' contains valid tasks
        for name in self['tasks to include at startup']:
                if name not in self['tasks'] and name not in self.taskdefs:
                    raise SuiteConfigError, "ERROR: " + name + ' in "tasks to include at startup" is not defined in [tasks] or graph.'
        for name in self['tasks to exclude at startup']:
                if name not in self['tasks'] and name not in self.taskdefs:
                    raise SuiteConfigError, "ERROR: " + name + ' in "tasks to exclude at startup" is not defined in [tasks] or graph.'

        # check graphed hours are consistent with [tasks]->[[NAME]]->hours (if defined)
        for name in self.taskdefs:
            # task 'name' is in graph
            if name in self['tasks']:
                # [tasks][name] section exists
                section_hours = [int(i) for i in self['tasks'][name]['hours'] ]
                if len( section_hours ) == 0:
                    # no hours defined in the task section
                    break
                graph_hours = self.taskdefs[name].hours
                bad_hours = []
                for hour in graph_hours:
                    if hour not in section_hours:
                        bad_hours.append(str(hour))
                if len(bad_hours) > 0:
                    raise SuiteConfigError, 'ERROR: [tasks]->[[' + name + ']]->hours disallows the graphed hour(s) ' + ','.join(bad_hours)

        # TO DO: check listed family members in the same way
        # TO DO: check that any multiple appearance of same task  in
        # 'special tasks' is valid. E.g. a task can be both
        # 'sequential' and 'clock-triggered' at the time, but not both
        # 'model' and 'sequential' at the same time.

    def process_configured_directories( self ):
        # absolute path, but can use ~user, env vars ($HOME etc.):
        self['suite log directory'] = \
                os.path.expandvars( os.path.expanduser( self['suite log directory']))
        self['state dump directory'] =  \
                os.path.expandvars( os.path.expanduser( self['state dump directory']))
        self['job submission log directory' ] = \
                os.path.expandvars( os.path.expanduser( self['job submission log directory' ]))
        self['visualization']['run time graph']['directory'] = \
                os.path.expandvars( os.path.expanduser( self['visualization']['run time graph']['directory']))

    def create_directories( self ):
        # create logging, state, and job log directories if necessary
        for dir in [
            self['suite log directory'], 
            self['state dump directory'],
            self['job submission log directory']]: 
            mkdir_p( dir )

    def get_filename( self ):
        return self.file

    def get_dirname( self ):
        return self.dir

    def get_title( self ):
        return self['title']

    def get_description( self ):
        return self['description']

    def get_coldstart_task_list( self ):
        # TO DO: automatically determine this by parsing the dependency
        #        graph - requires some thought.
        # For now user must define this:
        return self['special tasks']['cold start']

    def get_startup_task_list( self ):
        return self['special tasks']['startup'] + self.async_oneoff_tasks + self.async_repeating_tasks

    def get_task_name_list( self ):
        # return list of task names used in the dependency diagram,
        # not the full list of defined tasks (self['tasks'].keys())
        if not self.tasks_loaded:
            self.load()
        tasknames = self.taskdefs.keys()
        tasknames.sort(key=str.lower)  # case-insensitive sort
        return tasknames

    def get_asynchronous_task_name_list( self ):
        names = []
        if not self.tasks_loaded:
            self.load()
        for tn in self.taskdefs:
            if self.taskdefs[tn].type == 'async_repeating' or self.taskdefs[tn].type == 'async_daemon' or self.taskdefs[tn].type == 'async_oneoff':
                names.append(tn)
        names.sort(key=str.lower)
        return names

    def get_full_task_name_list( self ):
        # return list of task names used in the dependency diagram,
        # and task sections (self['tasks'].keys())
        if not self.tasks_loaded:
            self.load()
        gtasknames = self.taskdefs.keys()
        stasknames = self['tasks'].keys()
        tasknames = {}
        for tn in gtasknames + stasknames:
            if tn not in tasknames:
                tasknames[tn] = True
        all_tasknames = tasknames.keys()
        all_tasknames.sort(key=str.lower)  # case-insensitive sort
        return all_tasknames

    def process_graph_line( self, line, section, graph_only=False ):
        # Extract dependent pairs from the suite.rc textual dependency
        # graph to use in constructing graphviz graphs.

        # 'A => B => C'    : [A => B], [B => C]
        # 'A & B => C'     : [A => C], [B => C]
        # 'A => C & D'     : [A => C], [A => D]
        # 'A & B => C & D' : [A => C], [A => D], [B => C], [B => D]

        # '&' Groups aren't really "conditional expressions"; they're
        # equivalent to adding another line:
        #  'A & B => C'
        # is the same as:
        #  'A => C' and 'B => C'

        #  An 'or' on the right side is an error:
        #  'A = > B | C'     <--- NOT ALLOWED!

        # [list of valid hours], or ["once"], or ["ASYNCID:pattern"]
        ttype = None
        validity = []
        if section == "once":
            ttype = 'async_oneoff'
            validity = [section]
        elif re.match( '^ASYNCID:', section ):
            ttype = 'async_repeating'
            validity = [section]
        elif re.match( '^[\s,\d]+$', section ):
            ttype = 'cycling'
            hours = re.split( '\s*,\s*', section )
            for hr in hours:
                hour = int( hr )
                if hour < 0 or hour > 23:
                    raise DefinitionError( 'ERROR: Hour ' + str(hour) + ' must be between 0 and 23' )
                if hour not in validity: 
                    validity.append( hour )
            validity.sort( key=int )
        else:
            raise SuiteConfigError( 'ERROR: Illegal graph validity type: ' + section )

<<<<<<< HEAD
        if not graph_only or self['visualization']['show family members']:
            # replace family names with family members
            for fam in self['task families']:
                mems = ' & '.join( self.members[fam] )
                line = re.sub( fam, mems, line )
=======
>>>>>>> 3374d583

        # split line on arrows
        sequence = re.split( '\s*=>\s*', line )

        # get list of pairs
        for i in [0] + range( 1, len(sequence)-1 ):
            lexpression = sequence[i]
            if len(sequence) == 1:
                # single node: no rhs group
                rgroup = None
                if re.search( '\|', lexpression ):
                    raise SuiteConfigError, "ERROR: Lone node groups cannot contain OR conditionals: " + lexpression
            else:
                rgroup = sequence[i+1]
           
            # parentheses are used for intercycle dependencies: (T-6) etc.

            if rgroup:
                # '|' (OR) is not allowed on the right side
                if re.search( '\|', rgroup ):
                    raise SuiteConfigError, "ERROR: OR '|' is not legal on the right side of dependencies: " + rgroup

                # (T+/-N) offsets not allowed on the right side (as yet)
                if re.search( '\[\s*T\s*[+-]\s*\d+\s*\]', rgroup ):
                    raise SuiteConfigError, "ERROR: time offsets are not legal on the right side of dependencies: " + rgroup

                # now split on '&' (AND) and generate corresponding pairs
                rights = re.split( '\s*&\s*', rgroup )
            else:
                rights = [None]

            new_rights = []
            for r in rights:
                if r:
                    # ignore output labels on the right (for chained
                    # tasks they are only meaningful on the left)
                    new_rights.append( re.sub( ':\w+', '', r ))
                else:
                    # retain None's in order to handle lone nodes on the left
                    new_rights.append( None )

            rights = new_rights

            # extract task names from lexpression
            nstr = re.sub( '[(|&)]', ' ', lexpression )
            nstr = nstr.strip()
            lnames = re.split( ' +', nstr )

            for r in rights:
                if ttype != 'cycling':
                    for n in lnames + [r]:
                        if ttype == 'async_oneoff':
                            if n not in self.async_oneoff_tasks:
                                self.async_oneoff_tasks.append(n)
                        elif ttype == 'async_repeat': 
                            if n not in self.async_oneoff_tasks:
                                self.async_repeating_tasks.append(n)
                if graph_only:
                    self.generate_nodes_and_edges( lnames, r, ttype, validity )
                else:
                    self.generate_taskdefs( lnames, r, ttype, section )
                    self.generate_triggers( lexpression, lnames, r, section )
 
            # self.edges left side members can be:
            #   foo           (task name)
            #   foo:N         (specific output)
            #   foo(T-DD)     (intercycle dep)
            #   foo:N(T-DD)   (both)

    def generate_nodes_and_edges( self, lnames, right, ttype, validity ):
        sasl = False
        for left in lnames:
            if left in self.async_oneoff_tasks + self.async_repeating_tasks:
                sasl = True
            e = edge( left, right, sasl )
            if ttype == 'async_oneoff':
                if e not in self.async_oneoff_edges:
                    self.async_oneoff_edges.append( e )
            elif ttype == 'async_repeat':
                if e not in self.async_repeating_edges:
                    self.async_repeating_edges.append( e )
            else:
                for val in validity:
                    if val not in self.edges:
                        self.edges[val] = []
                    if e not in self.edges[val]:
                        self.edges[val].append( e )

    def generate_taskdefs( self, lnames, right, ttype, section ):
        if ttype == 'async_repeating':
            m = re.match( '^ASYNCID:(.*)$', section )
            asyncid_pattern = m.groups()[0]
            daemon = self['dependencies'][section]['daemon']

        for node in lnames + [right]:
            if not node:
                # if right is None, lefts are lone nodes
                # for which we still define the taskdefs
                continue
            try:
                name = graphnode( node ).name
            except GraphNodeError, x:
                raise SuiteConfigError, str(x)

            if name not in self.taskdefs:
                self.taskdefs[ name ] = self.get_taskdef( name )

            # TO DO: setting type should be consolidated to get_taskdef()
            if ttype != 'cycling':
                self.taskdefs[name].type = ttype
            if ttype == 'async_repeating':
                self.taskdefs[name].asyncid_pattern = asyncid_pattern
                if name == daemon:
                    self.taskdefs[name].type = 'async_daemon'
            elif ttype == 'cycling':
                self.taskdefs[ name ].set_valid_hours( section )

    def generate_triggers( self, lexpression, lnames, right, section ):
        if not right:
            # lefts are lone nodes; no more triggers to define.
            return
        ctrig = {}
        for left in lnames:
            lnode = graphnode(left)  # (GraphNodeError checked above)
            if lnode.intercycle:
                self.taskdefs[lnode.name].intercycle = True

            trigger = self.set_trigger( lnode.name, lnode.output, lnode.offset )
            # use fully qualified name for the expression label
            # (task name is not unique, e.g.: "F | F:fail => G")
            label = re.sub( '[-\[\]:]', '_', left )

            ctrig[label] = trigger

        if not re.search( '\|', lexpression ):
            # For single triggers or '&'-only ones, which will be the
            # vast majority, we needn't use conditional prerequisites
            # (they may be less efficient due to python eval at run time).
            for label in ctrig:
                trigger = ctrig[label]
                # using last lnode ...
                if lnode.name in self['special tasks']['startup'] or \
                        lnode.name in self.async_oneoff_tasks:
                    self.taskdefs[right].add_startup_trigger( trigger, section )
                elif lnode.name in self.async_repeating_tasks:
                    self.taskdefs[right].loose_prerequisites.append(trigger)
                else:
                    self.taskdefs[right].add_trigger( trigger, section )
        else:
            # replace some chars for later use in regular  expressions.
            expr = re.sub( '[-\[\]:]', '_', lexpression )
            # using last lnode ...
            if lnode.name in self['special tasks']['startup'] or \
                    lnode.name in self.async_oneoff_tasks:
                self.taskdefs[right].add_startup_conditional_trigger( ctrig, expr, section )
            elif lnode.name in self.async_repeating_tasks:
                # TO DO!!!!
                raise SuiteConfigError, 'ERROR: repeating async task conditionals not done yet'
            else:
                self.taskdefs[right].add_conditional_trigger( ctrig, expr, section )

    def get_graph( self, start_ctime, stop, colored=True, raw=False ):
        if not self.graph_loaded:
            self.load(graph_only=True)
        if colored:
            graph = graphing.CGraph( self.suite, self['visualization'] )
        else:
            graph = graphing.CGraphPlain( self.suite )

        startup_exclude_list = self.get_coldstart_task_list() + \
                self.get_startup_task_list()

        gr_edges = []

        for e in self.async_oneoff_edges + self.async_repeating_edges:
            right = e.get_right(1, False, False, [], [])
            left  = e.get_left( 1, False, False, [], [])
            gr_edges.append( (left, right, False) )
	
        cycles = self.edges.keys()

        if len(cycles) != 0:
            cycles.sort(key=int)
            ctime = start_ctime
            foo = ct( ctime )

            hour = str(int(start_ctime[8:10])) # get string without zero padding
            # TO DO: TEST ZERO PADDING IN SECTION HEADINGS
            # TO DO: clean up ctime and hour handling in the following code, down 
            #        to "# sort and then add edges ...". It works, but is messy.

            found = True
            for h in range( int(hour), 24 + int(hour) ):
                diffhrs = h - int(hour)
                if diffhrs > stop:
                    found = False
                    break
                if h > 23:
                   hh = 24 - h
                else:
                   hh = h
                if hh in cycles:
                    foo.increment( hours=diffhrs )
                    break
            if found:
                i = cycles.index(hh)
                ctime = foo.get()
                started = False
                while True:
                    hour = cycles[i]
                    for e in self.edges[hour]:
                        right = e.get_right(ctime, started, raw, startup_exclude_list, [])
                        left  = e.get_left( ctime, started, raw, startup_exclude_list, [])

                        if left == None and right == None:
                            # nothing to add to the graph
                            continue

                        if left != None and not e.sasl:
                            lname, lctime = re.split( '%', left )
                            sct = ct(start_ctime)
                            diffhrs = sct.subtract_hrs( ct(lctime) )
                            if diffhrs > 0:
                                # check that left is not earlier than start time
                                # TO DO: does this invalidate right too?
                                continue
                        else:
                            lname = None
                            lctime = None

                        if right != None:
                            rname, rctime = re.split( '%', right )
                        else:
                            rname = None
                            lctime = None

                        if self['visualization']['show family members']:
                            # replace a family with its members
                            # and show effective dependencies
                            if lname in self.members and rname in self.members:
                                # both families
                                for lmem in self.members[lname]:
                                    for rmem in self.members[rname]:
                                        lmemid = lmem + '%' + lctime
                                        rmemid = rmem + '%' + rctime
                                        gr_edges.append( (lmemid, rmemid, False ) )
                            elif lname in self.members:
                                # left family
                                for mem in self.members[lname]:
                                    memid = mem + '%' + lctime
                                    gr_edges.append( (memid, right, False ) )
                            elif rname in self.members:
                                # right family
                                for mem in self.members[rname]:
                                    memid = mem + '%' + rctime
                                    gr_edges.append( (left, memid, False ) )
                            else:
                                # no families
                                gr_edges.append( (left, right, False ) )
                        else:
                            method = 'nonfam'
                            if lname in self.member_of and rname in self.member_of:
                                # l and r are both members of families
                                if self.member_of[lname] == self.member_of[rname]:
                                    # both members of the same family
                                    method = 'invis'
                                else:
                                    # members of different families
                                    method = 'twofam'
                            elif lname in self.member_of:
                                # l is a member of a family but r is not
                                method = 'lfam'
                            elif rname in self.member_of:
                                # r is a member of a family but l is not
                                method = 'rfam'

                            if method ==  'nonfam':
                                gr_edges.append( (left, right, False ) )
                            elif method == 'lfam':
                                gr_edges.append( (self.member_of[lname] + '%' + lctime, right, True ) )
                            elif method == 'rfam':
                                gr_edges.append( (left, self.member_of[rname] + '%' + rctime, True ) )
                            elif method == 'twofam':
                                gr_edges.append( (self.member_of[lname] + '%' + lctime, self.member_of[rname] + '%' + rctime, True ) )

                    # next cycle
                    started = True
                    if i == len(cycles) - 1:
                        i = 0
                        diff = 24 - int(hour) + int(cycles[0])
                    else:
                        i += 1
                        diff = int(cycles[i]) - int(hour)

                    foo = ct(ctime)
                    foo.increment( hours=diff )
                    ctime = foo.get()
                    diffhrs = foo.subtract_hrs( ct(start_ctime) )
                    if diffhrs > int(stop):
                        break
                
        # sort and then add edges in the hope that edges added in the
        # same order each time will result in the graph layout not
        # jumping around (does this help? -if not discard)
        gr_edges.sort()
        for e in gr_edges:
            l, r, dashed = e
            if l== None and r == None:
                pass
            elif l == None:
                graph.add_node( r )
            elif r == None:
                graph.add_node( l )
            else:
                if dashed:
                    graph.add_edge( l, r, False, style='dashed' )
                else:
                    graph.add_edge( l, r, False )

        for n in graph.nodes():
            if not colored:
                n.attr['style'] = 'filled'
                n.attr['fillcolor'] = 'cornsilk'

        return graph

    def prev_cycle( self, cycle, cycles ):
        i = cycles.index( cycle )
        if i == 0:
            prev = cycles[-1]
        else:
            prev = cycles[i-1]
        return prev

    def load( self, graph_only=False ):
        # parse the suite dependencies section
        for item in self['dependencies']:
            if item == 'graph':
                # One-off asynchronous tasks.
                section = "once"
                graph = self['dependencies']['graph']
                if graph == None:
                    # this means no async_oneoff tasks defined
                    continue
            else:
                section = item
                try:
                    graph = self['dependencies'][item]['graph']
                except IndexError:
                    raise SuiteConfigError, 'Missing graph string in [dependencies]['+item+']'
                #raise SuiteConfigError, 'Illegal Section: [dependencies]['+section+']'

            # split the graph string into successive lines
            lines = re.split( '\s*\n\s*', graph )
            for xline in lines:
                # strip comments
                line = re.sub( '#.*', '', xline ) 
                # ignore blank lines
                if re.match( '^\s*$', line ):
                    continue
                # strip leading or trailing spaces
                line = re.sub( '^\s*', '', line )
                line = re.sub( '\s*$', '', line )

                items = []
                m = re.match( '^Python:(.*)$', line )
                if m:
                    # python list-generating expression
                    # treat each member as a separate graph line
                    try:
                        items = eval(m.groups()[0])
                    except:
                        raise SuiteConfigError, 'Python error: ' + line
                else:
                    items = [line]
 
                for item in items:
                    # generate pygraphviz graph nodes and edges, and task definitions
                    self.process_graph_line( item, section, graph_only )

        self.graph_loaded = True
        if graph_only:
            return

        # task families
        # TO DO: IS THIS NEEDED?
        #for name in self['task families']:
        #    mems = self['task families'][name]
        #    for mem in mems:
        #        self.taskdefs[mem].member_of = name
        #        if name in self.async_oneoff_tasks:
        #            self.taskdefs[mem].type = "async_oneoff"
        #            if mem not in self.async_oneoff_tasks:
        #                self.async_oneoff_tasks.append(mem)
        #        elif name in self.async_repeating_tasks:
        #            self.taskdefs[mem].type = "async_repeating"
        #            if mem not in self.async_repeating_tasks:
        #                self.async_repeating_tasks.append(mem)

        # sort hours list for each task
        for name in self.taskdefs:
            self.taskdefs[name].hours.sort( key=int ) 
            # check that task names contain only word characters [0-9a-zA-Z_]
            # (use of r'\b' word boundary regex in conditional prerequisites
            # could fail if other characters are allowed).
            if re.search( '[^0-9a-zA-Z_]', name ):
                # (regex \w allows spaces)
                raise SuiteConfigError, 'Illegal task name: ' + name

        self.load_raw_task_definitions()

        self.__check_tasks()

        self.tasks_loaded = True

    def get_taskdef( self, name, strict=False ):
        try:
            taskd = taskdef.taskdef( name )
        except taskdef.DefinitionError, x:
            raise SuiteConfigError, str(x)

        # SET ONE OFF TASK INDICATOR
        #   cold start and startup tasks are automatically one off
        if name in self['special tasks']['one off'] or \
            name in self['special tasks']['startup'] or \
            name in self['special tasks']['cold start']:
                taskd.modifiers.append( 'oneoff' )

        # SET SEQUENTIAL TASK INDICATOR
        if name in self['special tasks']['sequential']:
            taskd.modifiers.append( 'sequential' )

        # SET MODEL TASK INDICATOR
        # (TO DO - identify these tasks from the graph?)
        elif name in self['special tasks']['models with explicit restart outputs']:
            taskd.type = 'tied'
        else:
            taskd.type = 'free'

        # ONLY USING FREE TASK FOR NOW (MODELS MUST BE SEQUENTIAL)

        # SET CLOCK-TRIGGERED TASKS
        if name in self.clock_offsets:
            taskd.modifiers.append( 'clocktriggered' )
            taskd.clocktriggered_offset = self.clock_offsets[name]

        if name not in self['tasks']:
            if strict:
                raise SuiteConfigError, 'Task not defined: ' + name
            # no [tasks][[name]] section defined: default dummy task
            if self.simulation_mode:
                # use simulation mode specific job submit method for all tasks
                taskd.job_submit_method = self['simulation mode']['job submission method']
            else:
                # suite default job submit method
                taskd.job_submit_method = self['job submission method']
            return taskd

        taskconfig = self['tasks'][name]
        taskd.description = taskconfig['description']

        for lbl in taskconfig['outputs']:
            # replace $(CYCLE_TIME) with $(TAG) in explicit outputs
            taskd.outputs.append( re.sub( 'CYCLE_TIME', 'TAG', taskconfig['outputs'][lbl] ))

        if not self['ignore task owners']:
            taskd.owner = taskconfig['owner']

        if self.simulation_mode:
            # use simulation mode specific job submit method for all tasks
            taskd.job_submit_method = self['simulation mode']['job submission method']
        elif taskconfig['job submission method'] != None:
            # a task-specific job submit method was specified
            taskd.job_submit_method = taskconfig['job submission method']
        else:
            # suite default job submit method
            taskd.job_submit_method = self['job submission method']

        taskd.job_submit_log_directory = taskconfig['job submission log directory']

        if taskconfig['remote host']:
            taskd.remote_host = taskconfig['remote host']
            # consistency check
            if not taskconfig['remote cylc directory']:
                raise SuiteConfigError, name + ": tasks with a remote host must specify the remote cylc directory"

        taskd.remote_cylc_directory = taskconfig['remote cylc directory']
        taskd.remote_suite_directory = taskconfig['remote suite directory']

        taskd.manual_messaging = taskconfig['manual task completion messaging']

        # task-specific event hook scripts
        taskd.hook_scripts[ 'submitted' ]         = taskconfig['task submitted hook script']
        taskd.hook_scripts[ 'submission failed' ] = taskconfig['task submission failed hook script']
        taskd.hook_scripts[ 'started'   ]         = taskconfig['task started hook script'  ]
        taskd.hook_scripts[ 'warning'   ]         = taskconfig['task warning hook script'  ]
        taskd.hook_scripts[ 'succeeded' ]         = taskconfig['task succeeded hook script' ]
        taskd.hook_scripts[ 'failed'    ]         = taskconfig['task failed hook script'   ]
        taskd.hook_scripts[ 'timeout'   ]         = taskconfig['task timeout hook script'  ]
        # task-specific timeout hook scripts
        taskd.timeouts[ 'submission'    ]     = taskconfig['task submission timeout in minutes']
        taskd.timeouts[ 'execution'     ]     = taskconfig['task execution timeout in minutes' ]
        taskd.timeouts[ 'reset on incoming' ] = taskconfig['reset execution timeout on incoming messages']

        taskd.logfiles    = taskconfig[ 'extra log files' ]
        taskd.commands    = taskconfig[ 'command' ]
        taskd.environment = taskconfig[ 'environment' ]
        taskd.directives  = taskconfig[ 'directives' ]

        return taskd

    def get_task_proxy( self, name, ctime, state, stopctime, startup ):
        # get a proxy for a task in the dependency graph.
        if not self.tasks_loaded:
            # load all tasks defined by the graph
            self.load()
        return self.taskdefs[name].get_task_class()( ctime, state, stopctime, startup )

    def get_task_proxy_raw( self, name, ctime, state, stopctime,
            startup, test=False, strict=True ):
        # GET A PROXY FOR A TASK THAT IS NOT GRAPHED - i.e. call this
        # only if get_task_proxy() raises a KeyError.

        # This allows us to 'cylc submit' single tasks that are defined
        # in suite.rc but not in the suite graph.  Because the graph
        # defines valid cycle times, however, we must use
        # [tasks][[name]]hours or, if the hours entry is not defined,
        # assume that the requested ctime is valid for the task.
        td = self.get_taskdef( name, strict=True )
        chour = int(ctime[8:10])
        hours = self['tasks'][name]['hours']
        if len(hours) == 0:
            # no hours defined; instantiation will fail unless we assume
            # the test hour is valid.
            if strict:
                # you cannot insert into a running suite a task that has
                # no hours defined (what would the cycle time of its
                # next instance be?).
                raise SuiteConfigError, name + " has no hours defined in graph or [tasks]"
            if test:
                # used by the 'cylc validate' command
                print >> sys.stderr, "WARNING: no hours in graph or [tasks][["+name+"]]; task can be 'submit'ed but not inserted into the suite."
            else:
                # if 'submit'ed alone (see just above):
                print >> sys.stderr, "WARNING: " + name + ": no hours in graph or [tasks][["+name+"]]; task can be 'submit'ed but not inserted into the suite."
                print >> sys.stderr, "WARNING: " + name + ": no hours defined - task will be submitted with the exact cycle time " + ctime
            td.hours = [ chour ]
        else:
            td.hours = [ int(i) for i in hours ]
        tdclass = td.get_task_class()( ctime, 'waiting', startup, stopctime )
        return tdclass

    def get_task_class( self, name ):
        if not self.tasks_loaded:
            self.load()
        return self.taskdefs[name].get_task_class()

    def load_raw_task_definitions( self ):
        # !!!!!! DEVELOPMENT USE -EXPERTS ONLY !!!!!!
        # This method may use items defined in suite.rc:[raw task definitions]
        # to test new task proxy class developments without bothering
        # with suite.rc graph parsing. It is not guaranteed to be
        # complete, i.e. you may not be able to translate all currently 
        # graphable suites into raw form without adding to this method.

        count_raw = 0
        rawtd = self['raw task definitions']
        for name in rawtd:
            count_raw += 1
            taskconfig = rawtd[name]
            try:
                taskd = taskdef.taskdef( name )
            except taskdef.DefinitionError, x:
                raise SuiteConfigError, str(x)

            taskd.type = taskconfig['type']

            for mod in taskconfig['type modifiers']:
                taskd.modifiers.append(mod)
                if mod == 'clocktriggered':
                    taskd.clocktriggered_offset = taskconfig['clock trigger offset in hours']

            for lbl in taskconfig['outputs']:
                taskd.outputs.append( taskconfig['outputs'][lbl] )

            if not self['ignore task owners']:
                taskd.owner = taskconfig['owner']

            if self.simulation_mode:
                # use simulation mode specific job submit method for all tasks
                taskd.job_submit_method = self['simulation mode']['job submission method']
            elif taskconfig['job submission method'] != None:
                # a task-specific job submit method was specified
                taskd.job_submit_method = taskconfig['job submission method']
            else:
                # suite default job submit method
                taskd.job_submit_method = self['job submission method']

            taskd.job_submit_log_directory = taskconfig['job submission log directory']

            if taskconfig['remote host']:
                taskd.remote_host = taskconfig['remote host']
                # consistency check
                if not taskconfig['remote cylc directory']:
                    raise SuiteConfigError, name + ": tasks with a remote host must specify the remote cylc directory"

            taskd.remote_cylc_directory = taskconfig['remote cylc directory']
            taskd.remote_suite_directory = taskconfig['remote suite directory']
            taskd.manual_messaging = taskconfig['manual task completion messaging']

            taskd.hook_scripts[ 'submitted' ]         = taskconfig['task submitted hook script']
            taskd.hook_scripts[ 'submission failed' ] = taskconfig['task submission failed hook script']
            taskd.hook_scripts[ 'started'   ]         = taskconfig['task started hook script'  ]
            taskd.hook_scripts[ 'warning'   ]         = taskconfig['task warning hook script'  ]
            taskd.hook_scripts[ 'succeeded' ]         = taskconfig['task succeeded hook script' ]
            taskd.hook_scripts[ 'failed'    ]         = taskconfig['task failed hook script'   ]
            taskd.hook_scripts[ 'timeout'   ]         = taskconfig['task timeout hook script'  ]
            # task-specific timeout hook scripts
            taskd.timeouts[ 'submission'    ]     = taskconfig['task submission timeout in minutes']
            taskd.timeouts[ 'execution'     ]     = taskconfig['task execution timeout in minutes' ]
            taskd.timeouts[ 'reset on incoming' ] = taskconfig['reset execution timeout on incoming messages']

            taskd.description = taskconfig['description']
            taskd.commands = taskconfig['command']
            taskd.logfiles = taskconfig['extra log files']
            taskd.envrionment = taskconfig['environment']
            taskd.directives = taskconfig['directives']

            valid_hours = taskconfig['hours string']
            if valid_hours:
                # cycling tasks
                taskd.set_valid_hours( valid_hours )
                for lbl in taskconfig['prerequisites']:
                    taskd.add_trigger( taskconfig['prerequisites'][lbl], valid_hours )
            elif taskconfig['asyncid pattern']:
                # repeating asynchronous tasks
                taskd.asyncid_pattern = taskconfig['asyncid pattern']
                lpre = taskconfig['prerequisites']
                for lbl in lpre:
                    pre = re.sub( '\$\(ASYNCID\)', '(' + taskconfig['asyncid pattern'] + ')', lpre[lbl] )
                    taskd.loose_prerequisites.append(pre)
            else:
                # one-off asynchronous tasks
                for lbl in taskconfig['prerequisites']:
                    taskd.add_asynchronous_trigger( taskconfig['prerequisites'][lbl] )

            if taskconfig['startup prerequisites']:
                for lbl in taskconfig['startup prerequisites']:
                    taskd.add_startup_trigger( taskconfig['startup prerequisites'][lbl], valid_hours )
 
            self.taskdefs[name] = taskd

        if count_raw != 0:
            print >> sys.stderr, "WARNING: this suite contains " + str(count_raw) + " raw (non-graphed) task definitions."
 <|MERGE_RESOLUTION|>--- conflicted
+++ resolved
@@ -603,14 +603,11 @@
         else:
             raise SuiteConfigError( 'ERROR: Illegal graph validity type: ' + section )
 
-<<<<<<< HEAD
         if not graph_only or self['visualization']['show family members']:
             # replace family names with family members
             for fam in self['task families']:
                 mems = ' & '.join( self.members[fam] )
                 line = re.sub( fam, mems, line )
-=======
->>>>>>> 3374d583
 
         # split line on arrows
         sequence = re.split( '\s*=>\s*', line )
