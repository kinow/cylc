#!/usr/bin/env python

#C: THIS FILE IS PART OF THE CYLC FORECAST SUITE METASCHEDULER.
#C: Copyright (C) 2008-2011 Hilary Oliver, NIWA
#C:
#C: This program is free software: you can redistribute it and/or modify
#C: it under the terms of the GNU General Public License as published by
#C: the Free Software Foundation, either version 3 of the License, or
#C: (at your option) any later version.
#C:
#C: This program is distributed in the hope that it will be useful,
#C: but WITHOUT ANY WARRANTY; without even the implied warranty of
#C: MERCHANTABILITY or FITNESS FOR A PARTICULAR PURPOSE.  See the
#C: GNU General Public License for more details.
#C:
#C: You should have received a copy of the GNU General Public License
#C: along with this program.  If not, see <http://www.gnu.org/licenses/>.

import pickle
import datetime, time
import os, sys, re
from version import compat
from conf.CylcGlobals import central_regdb_dir, local_regdb_dir
from config import config, SuiteConfigError

class RegPath(object):
    # This class contains common code for checking suite registration
    # name correctness, and manipulating said names. It is currently
    # used piecemeal to do checking and conversions in-place. Eventually
    # we should just pass around RegPath objects instead of strings.
    delimiter = '.'
    delimiter_re = '\.'

    def __init__( self, rpath ):
        # Suite registration paths may contain [a-zA-Z0-9_.-]. They may
        # not contain colons, which would interfere with PATH variables.
        if re.search( '[^\w.-]', rpath ):
            raise IllegalRegPathError( rpath ) 
        # If the path ends in delimiter it must be a group, otherwise it
        # may refer to a suite or a group. NOTE: this information is not
        # currently used.
        if re.match( '.*' + self.__class__.delimiter_re + '$', rpath ):
            self.is_definitely_a_group = True
            rpath = rpath.strip(self.__class__.delimiter_re)
        else:
            self.is_definitely_a_group = False
        self.rpath = rpath

    def get( self ):
        return self.rpath

    def get_list( self ):
        return self.rpath.split(self.__class__.delimiter)

    def get_fpath( self ):
        return re.sub( self.__class__.delimiter_re, '/', self.rpath )

    def basename( self ):
        # return baz from foo.bar.baz
        return self.rpath.split(self.__class__.delimiter)[-1]

    def groupname( self ):
        # return foo.bar from foo.bar.baz
        return self.__class__.delimiter.join( self.rpath.split(self.__class__.delimiter)[0:-1])

    def append( self, rpath2 ):
        # join on another rpath
        return RegPath( self.rpath + self.__class__.delimiter + rpath2.rpath )

# NOTE:ABSPATH (see below)
#   dir = os.path.abspath( dir )
# On GPFS os.path.abspath() returns the full path with fileset
# prefix which can make filenames (for files stored under the 
# cylc suite directory) too long for hardwired limits in the
# UM, which then core dumps. Manual use of $PWD to absolutize a relative
# path, on GPFS, results in a shorter string ... so I use this for now.

class RegistrationError( Exception ):
    """
    Attributes:
        message - what the problem is. 
    """
    def __init__( self, msg ):
        self.msg = msg
    def __str__( self ):
        return repr(self.msg)

class InvalidFilterError( RegistrationError ):
    def __init__( self, regfilter ):
        self.msg = "ERROR, Invalid filter expression: " + regfilter

class SuiteNotFoundError( RegistrationError ):
    def __init__( self, suite ):
        self.msg = "ERROR, suite not found: " + suite

class SuiteOrGroupNotFoundError( RegistrationError ):
    def __init__( self, sog ):
        self.msg = "ERROR, suite or group not found: " + sog

class SuiteTakenError( RegistrationError ):
    def __init__( self, suite, owner=None ):
        self.msg = "ERROR: " + suite + " is already a registered suite."
        if owner:
            self.msg += ' (' + owner + ')'

class IllegalRegPathError( RegistrationError ):
    def __init__( self, suite, owner=None ):
        self.msg = "ERROR, illegal name: " + suite
        if owner:
            self.msg += ' (' + owner + ')'

class NotAGroupError( RegistrationError ):
    def __init__( self, reg ):
        self.msg = "ERROR: " + reg + " is a registered suite, not a group."

class IsAGroupError( RegistrationError ):
    def __init__( self, reg ):
        self.msg = "ERROR: " + reg + " is already a registered group."

class SuiteNotRegisteredError( RegistrationError ):
    def __init__( self, suite ):
        self.msg = "ERROR: Suite not found " + suite

class GroupNotFoundError( RegistrationError ):
    def __init__( self, group, owner=None ):
        self.msg = "ERROR: group not found " + group
        if owner:
            self.msg += ' (' + owner + ')'

class GroupAlreadyExistsError( RegistrationError ):
    def __init__( self, group, owner=None ):
        self.msg = "ERROR: group already exists " + group
        if owner:
            self.msg += ' (' + owner + ')'

class RegistrationNotValidError( RegistrationError ):
    pass

class DatabaseLockedError( RegistrationError ):
    pass

class OwnerError( RegistrationError ):
    pass

class dbgetter:
    # Use to get unaliased suite registration data from an input registration.
    def __init__( self, central=False, verbose=False ):
        if central:
            self.db = centraldb(verbose=verbose)
        else:
            self.db = localdb(verbose=verbose)
    def get_suite( self, reg ):
        self.db.load_from_file()
        suite = self.db.unalias( reg )
        suiterc = self.db.getrc( suite )
        return suite, suiterc

class regdb(object):
    """
    A simple suite registration database.
    """
    def __init__( self, dir, file, verbose=False ):
        self.verbose = verbose
        self.user = os.environ['USER']
        self.dir = dir
        self.file = file
        # items[one][two]...[name] = (dir,title)
        self.items = {}
        # create initial database directory if necessary
        if not os.path.exists( self.dir ):
            try:
                os.makedirs( self.dir )
            except Exception,x:
                print >> sys.stderr, "ERROR, failed to create directory:", self.dir
                print >> sys.stderr, x
                sys.exit(1)
        self.mtime_at_load = None
        self.lockfile = os.path.join( self.dir, 'lock' )
        self.statehash = None

    def get_hash(self):
        return hash( str(sorted(self.items.items())))

    def lock( self ):
        if os.path.exists( self.lockfile ):
            print >> sys.stderr, "lock file:", self.lockfile
            raise DatabaseLockedError, 'ERROR: ' + self.file + ' is locked'
        if self.verbose:
            print "   (locking database " + self.file + ")"
        lockfile = open( self.lockfile, 'wb' )
        lockfile.write( 'locked by ' + self.user + '\n' )
        lockfile.write( str(datetime.datetime.now()))
        lockfile.close()

    def unlock( self ):
        if os.path.exists( self.lockfile ):
            if self.verbose:
                print "   (unlocking database " + self.file + ")"
            try:
                os.unlink( self.lockfile )
            except OSError, x:
                raise

    def changed_on_disk( self ):
        # use to detect ONE change in database since we read it,
        # while we have read-only access.
        try:
            st_mtime = os.stat( self.file ).st_mtime 
        except OSError:
            # file not found => no suites registered.
            return False

        if st_mtime != self.mtime_at_load:
            return True
        else:
            return False
        
    def load_from_file( self ):
        if self.verbose:
            print "LOADING " + self.file
        try:
            self.mtime_at_load = os.stat(self.file).st_mtime
        except OSError:
            # no file: no suites registered  yet
            self.mtime_at_load = time.time()
            return

        input = open( self.file, 'rb' )
        while True:
            try:
                self.items = pickle.load( input )
            except Exception, x:
                print >> sys.stderr, 'WARNING, failed to unpickle suite database  ' + self.file
                print >> sys.stderr, 'Trying again in 1 second ...'
                time.sleep(1)
            else:
                break
        input.close()
        # record state at load
        self.statehash = self.get_hash()

    def dump_to_file( self ):
        newhash = self.get_hash()
        if newhash != self.statehash:
            if self.verbose:
                print "REWRITING DATABASE"
            output = open( self.file, 'w' )
            pickle.dump( self.items, output )
            output.close()
            self.statehash = newhash
        else:
            if self.verbose:
                print "   (database unchanged)"

    def register( self, suite, dir ):
<<<<<<< HEAD
        suite = RegPath(suite).get()
        for key in self.items:
=======
        check_name( suite )

        for key in self.items.keys():
>>>>>>> ddcf864a
            if key == suite:
                # there is already a suite of the same name
                raise SuiteTakenError, suite
            elif key.startswith(suite + RegPath.delimiter ):
                # there is already a group of the same name
                raise IsAGroupError, suite
            elif suite.startswith(key + RegPath.delimiter ):
                # suite starts with, to some level, an existing suite name
                raise NotAGroupError, key

        if dir.startswith( '->' ):
            # (alias: dir points to target suite reg)
            # parse the suite for the title
            try:
                title = self.get_suite_title( dir[2:] )
            # parse the suite for the title
            except Exception, x:
                print >> sys.stderr, 'WARNING: an error occurred parsing the suite definition:\n  ', x
                print >> sys.stderr, "Registering the suite with temporary title 'SUITE PARSE ERROR'."
                print >> sys.stderr, "You can update the title later with 'cylc db refresh'.\n"
                title = "SUITE PARSE ERROR"
            # use the lowest level alias
            target = self.unalias( dir[2:] )
            dir = '->' + target
        else:
            # Remove trailing '/'
            dir = dir.rstrip( '/' )
            # Remove leading './'
            dir = re.sub( '^\.\/', '', dir )
            # Make registered path absolute # see NOTE:ABSPATH above
            if not re.search( '^/', dir ):
                dir = os.path.join( os.environ['PWD'], dir )
            # parse the suite for the title
            try:
                title = self.get_suite_title( suite, path=dir )
            except Exception, x:
                print >> sys.stderr, 'WARNING: an error occurred parsing the suite definition:\n  ', x
                print >> sys.stderr, "Registering the suite with temporary title 'SUITE PARSE ERROR'."
                print >> sys.stderr, "You can update the title later with 'cylc db refresh'.\n"
                title = "SUITE PARSE ERROR"

        # TO DO: put suite version in database?
        # The following works, disabling until used:
        #version = self.get_suite_version( suite, dir )
        #if version:
        #    print 'VERSION:', version

        #if self.verbose:
        print 'REGISTER', suite + ':', dir

        # if title contains newlines we just use the first line here
        title = title.split('\n')[0]
        self.items[suite] = dir, title

    def get( self, reg ):
        suite = self.unalias(reg)
        try:
            dir, title = self.items[suite]
        except KeyError:
            raise SuiteNotRegisteredError, "Suite not registered: " + suite
        return dir, title

    def getrc( self, reg ):
        dir, junk = self.get( reg )
        return os.path.join( dir, 'suite.rc' )

    def get_list( self, regfilter=None ):
        # Return a list of all registered suites, or a filtered list.
        # The list can be empty if no suites are registered, or if 
        # the filter rejects all registered suites.
        res = []
        for suite in self.items:
            if regfilter:
                try:
                    if not re.search(regfilter, suite):
                        continue
                except:
                    raise InvalidFilterError, regfilter
            dir, title = self.items[suite]
            res.append( [suite, dir, title] )
        return res

    def unregister( self, exp, regfilter=False ):
        if not regfilter:
            # suite (regexp ends in '$') or group (regexp ends in '.')
            # must match from beginning.
            exp = '^' + exp + '(\.|$)'
        dirs = []
        for key in self.items.keys():
            if re.search( exp, key ):
                #if self.verbose:
                dir, junk = self.items[key]
                print 'UNREGISTER', key + ':', dir 
                if dir not in dirs:
                    # (there could be multiple registrations of the same
                    # suite defintion).
                    dirs.append(dir)
                del self.items[key]
        # check for aliases that now need to be unregistered
        for key in self.items.keys():
            dir, junk = self.items[key]
            if dir.startswith('->'):
                if re.search( exp, dir[2:] ):
                    #if self.verbose:
                    print 'UNREGISTER (invalidated alias)', key + ':', dir 
                    del self.items[key]
        return dirs

    def reregister( self, srce, targ ):
        srce = RegPath(srce).get()
        targ = RegPath(targ).get()
        for key in self.items:
            if key == targ:
                # There is already a suite of the same name as targ.
                raise SuiteTakenError, targ
            elif key.startswith(targ + RegPath.delimiter):
                # There is already a group of the same name as targ.
                self.reregister( self, srce, join_name( [targ, base_name(srce)])) 
            elif targ.startswith(key + RegPath.delimiter ):
                # targ starts with, to some level, an existing suite name
                raise NotAGroupError, key
        found = False
        for key in self.items.keys():
            if key.startswith(srce):
                dir, title = self.items[key]
                newkey = re.sub( '^'+srce, targ, key )
                #if self.verbose:
                print 'REREGISTER', key, 'to', newkey
                del self.items[key]
                self.items[newkey] = dir, title
                found = True
        if not found:
            raise SuiteOrGroupNotFoundError, srce

    def alias( self, suite, alias ):
        pseudodir = '->' + suite
        self.register( alias, pseudodir )

    def unalias( self, alias ):
        try:
            dir, title = self.items[alias]
        except KeyError:
            raise SuiteNotFoundError, alias
        if dir.startswith('->'):
            target = self.unalias( dir[2:] )
        else:
            target = alias
        return target
         
    def get_invalid( self ):
        invalid = []
        for reg in self.items:
            suite = self.unalias(reg)
            dir, junk = self.items[suite]
            rcfile = os.path.join( dir, 'suite.rc' )
            if not os.path.isfile( rcfile ): 
                invalid.append( reg )
        return invalid

    def get_suite_title( self, suite, path=None ):
        if path:
            suiterc = os.path.join( path, 'suite.rc' )
        else:
            suite = self.unalias(suite)
            suiterc = self.getrc( suite )
        return config( suite, suiterc ).get_title()

    def get_suite_version( self, suite, path=None ):
        if path:
            suiterc = os.path.join( path, 'suite.rc' )
            suite = "unnamed"
        else:
            suite = self.unalias(suite)
            suiterc = self.getrc( suite )
        return compat( suite, suiterc ).get_version()

    def refresh_suite_title( self, suite ):
        dir, title = self.items[suite]
        new_title = self.get_suite_title( suite )
        if title == new_title:
            #if self.verbose:
            print 'unchanged:', suite#, '->', title
            changed = False
        else:
            print 'RETITLED:', suite #, '->', new_title
            changed = True
            self.items[suite] = dir, new_title
        return changed

    def get_rcfiles ( self, suite ):
        suite = self.unalias(suite)
        # return a list of all include-files used by this suite
        # TO DO: THIS NEEDS TO BE MADE RECURSIVE
        # (only used by cylc_xdot to check if graph has changed).
        rcfiles = []
        try:
            dir, junk = self.items[suite]
        except KeyError:
            raise SuiteNotFoundError, suite
        suiterc = os.path.join( dir, 'suite.rc' )
        rcfiles.append( suiterc )
        for line in open( suiterc, 'rb' ):
            m = re.match( '^\s*%include\s+([\/\w\-\.]+)', line )
            if m:
                rcfiles.append(os.path.join( dir, m.groups()[0]))
        return rcfiles

class localdb( regdb ):
    """
    Local (user-specific) suite registration database.
    """
    dir = local_regdb_dir
    def __init__( self, file=None, verbose=False):
        if file:
            # use for testing
            dir = os.path.dirname( file )
        else:
            # file in which to store suite registrations
            dir = self.__class__.dir
            file = os.path.join( dir, 'db' )
        regdb.__init__(self, dir, file, verbose)

class centraldb( regdb ):
    """
    Central registration database for sharing suites between users.
    """
    dir = central_regdb_dir
    def __init__( self, file=None, verbose=False ):
        if file:
            # use for testing
            dir = os.path.dirname( file )
        else:
            # file in which to store suite registrations
            dir = self.__class__.dir
            file = os.path.join( dir, 'db' )
        regdb.__init__(self, dir, file, verbose )

    def register( self, suite, dir, owner=None ):
        if owner:
            user = owner
        else:
            user = self.user
        regdb.register( self, user + RegPath.delimiter + suite, dir )

    def reregister( self, srce, targ ):
        sreglist = srce.split(RegPath.delimiter)
        treglist = targ.split(RegPath.delimiter)
        if sreglist[0] != self.user:
            raise OwnerError, 'ERROR: You are not the owner of ' + srce
        if treglist[0] != self.user:
            raise OwnerError, 'ERROR: You cannot change your own username'
        regdb.reregister( self, srce, targ )


if __name__ == '__main__':
    foo = RegPath( 'foo.bar.baz' )
    bar = RegPath( 'one.two' )
    print foo.basename()
    print foo.groupname()
    print foo.append( bar ).rpath
<|MERGE_RESOLUTION|>--- conflicted
+++ resolved
@@ -253,14 +253,8 @@
                 print "   (database unchanged)"
 
     def register( self, suite, dir ):
-<<<<<<< HEAD
         suite = RegPath(suite).get()
         for key in self.items:
-=======
-        check_name( suite )
-
-        for key in self.items.keys():
->>>>>>> ddcf864a
             if key == suite:
                 # there is already a suite of the same name
                 raise SuiteTakenError, suite
