#!/usr/bin/env python

#C: THIS FILE IS PART OF THE CYLC SUITE ENGINE.
#C: Copyright (C) 2008-2014 Hilary Oliver, NIWA
#C:
#C: This program is free software: you can redistribute it and/or modify
#C: it under the terms of the GNU General Public License as published by
#C: the Free Software Foundation, either version 3 of the License, or
#C: (at your option) any later version.
#C:
#C: This program is distributed in the hope that it will be useful,
#C: but WITHOUT ANY WARRANTY; without even the implied warranty of
#C: MERCHANTABILITY or FITNESS FOR A PARTICULAR PURPOSE.  See the
#C: GNU General Public License for more details.
#C:
#C: You should have received a copy of the GNU General Public License
#C: along with this program.  If not, see <http://www.gnu.org/licenses/>.

import sys
import TaskID
from task_types import task
from task_state import task_state
from broker import broker
import flags
from Pyro.errors import NamingError, ProtocolError
from mp_pool import CMD_TYPE_JOB_SUBMISSION

import cylc.rundb
from cylc.cycling.loader import (
    get_point, get_interval, get_interval_cls, ISO8601_CYCLING_TYPE)
from CylcError import SchedulerError, TaskNotFoundError
from prerequisites.plain_prerequisites import plain_prerequisites
from broadcast import broadcast


# All new task proxies (including spawned ones) are added first to the
# runahead pool, which does not participate in dependency matching and 
# is not visible in the GUI. Tasks are then released to the task pool if
# not beyond the current runahead limit.

# The check_stop() and remove_spent_cycling_task() have to consider
# tasks in the runahead pool too.

# TODO ISO - spawn-on-submit means a only one waiting instance of each
# task exists, in the pool, so if a new stop cycle is set we just need
# to check waiting pool tasks against the new stop cycle.

# NOTE pre cycl-6 close_fds=True in job submission was required to prevent
# the process from hanging on to the file descriptor that used to write
# the job script, the root cause of the random "text file busy" error.
# TODO ISO - is this still needed?
 
# Background jobs echo PID to stdout but do not detach. Read one line to
# get PID then don't wait on the process.
#  p.stderr.readline() blocks until the process
#  finishes because nothing is written to stderr.

# restart: runahead tasks are all in the 'waiting' state and will be
# reloaded as such, on restart, into the runahead pool.


class pool(object):
    def __init__( self, suite, db, stop_point, config, pyro, log, run_mode, proc_pool ):
        self.pyro = pyro
        self.run_mode = run_mode
        self.log = log
        self.qconfig = config.cfg['scheduling']['queues']
        self.stop_point = stop_point
        self.reconfiguring = False
        self.db = db

        self.custom_runahead_limit = config.get_custom_runahead_limit()
        self.minimum_runahead_limit = config.get_minimum_runahead_limit()
        self.max_num_active_cycle_points = (
            config.get_max_num_active_cycle_points())
        self._prev_runahead_base_point = None
        self._prev_runahead_sequence_points = None

        self.config = config

<<<<<<< HEAD
        self.pool = {}
=======
        self.proc_pool = proc_pool

>>>>>>> c4a1c85a
        self.runahead_pool = {}
        self.myq = {}
        self.queues = {}
        self.assign_queues()

        self.pool_list = []
        self.rhpool_list = []
        self.pool_changed = []
        self.rhpool_changed = []

        self.held_future_tasks = []

        self.wireless = broadcast( config.get_linearized_ancestors() )
        self.pyro.connect( self.wireless, 'broadcast_receiver')

        self.broker = broker()

        self.orphans = []
        self.task_name_list = config.get_task_name_list()

    def assign_queues( self ):
        """self.myq[taskname] = qfoo"""
        self.myq = {}
        for queue in self.qconfig:
            for taskname in self.qconfig[queue]['members']:
                self.myq[taskname] = queue


    def add_to_runahead_pool( self, itask ):
        """Add a new task to the runahead pool if possible.
        Tasks whose recurrences allow them to spawn beyond the suite
        stop point are added to the pool in the held state, ready to be
        released if the suite stop point is changed."""

        # do not add if a task with the same ID already exists
        # e.g. an inserted task caught up with an existing one
        if self.id_exists( itask.id ):
            self.log.warning( itask.id + ' cannot be added to pool: task ID already exists' )
            del itask
            return False

        # do not add if an inserted task is beyond its own stop point
        # (note this is not the same as recurrence bounds)
        if itask.stop_c_time and itask.c_time > itask.stop_c_time:
            self.log.info( itask.id + ' not adding to pool: beyond task stop cycle' )
            del itask
            return False
 
        # add in held state if beyond the suite stop point
        if self.stop_point and itask.c_time > self.stop_point:
            itask.log( 'NORMAL', "holding (beyond suite stop point) " + str(self.stop_point) )
            itask.reset_state_held()

        # TODO ISO - restore this functionality
        #elif self.hold_time and itask.c_time > self.hold_time:
        #    itask.log( 'NORMAL', "holding (beyond suite hold point) " + str(self.hold_time) )
        #    itask.reset_state_held()

        # add in held state if a future trigger goes beyond the suite stop point
        # (note this only applies to tasks below the suite stop point themselves)
        elif self.task_has_future_trigger_overrun( itask ):
            itask.log( "NORMAL", "holding (future trigger beyond stop point)" )
            self.held_future_tasks.append( itask.id )
            itask.reset_state_held()

        # add to the runahead pool
        self.runahead_pool.setdefault(itask.c_time, {})
        self.runahead_pool[itask.c_time][itask.id] = itask
        self.rhpool_changed = True
        return True


    def get_task_proxy( self, *args, **kwargs ):
        return self.config.get_task_proxy(*args, **kwargs)


    def release_runahead_tasks( self ):

        # compute runahead base: the oldest task not succeeded or failed
        # (excludes finished and includes runahead-limited tasks so a
        # low limit cannot stall the suite).

        if not self.runahead_pool:
            return

        limit = self.max_num_active_cycle_points

        points = []
        for point, itasks in sorted(
                self.get_tasks_by_point(all=True).items()):
            has_unfinished_itasks = False
            for itask in itasks:
                if not itask.state.is_currently('failed', 'succeeded'):
                    has_unfinished_itasks = True
                    break
            if not points and not has_unfinished_itasks:
                # We need to begin with an unfinished cycle point.
                continue
            points.append(point)

        if not points:
            return

        # Get the earliest point with unfinished tasks.
        runahead_base_point = min(points)

        # Get all cycling points possible after the runahead base point.
        if (self._prev_runahead_base_point is not None and 
                runahead_base_point == self._prev_runahead_base_point):
            # Cache for speed.
            sequence_points = self._prev_runahead_sequence_points
        else:
            sequence_points = []
            for sequence in self.config.sequences:
                point = runahead_base_point
                for i in range(limit):
                    point = sequence.get_next_point(point)
                    if point is None:
                        break
                    sequence_points.append(point)
            sequence_points = set(sequence_points)
            self._prev_runahead_sequence_points = sequence_points
            self._prev_runahead_base_point = runahead_base_point

        points = set(points).union(sequence_points)

        if self.custom_runahead_limit is None:
            # Calculate which tasks to release based on a maximum number of
            # active cycle points (active meaning non-finished tasks).
            latest_allowed_point = sorted(points)[:limit][-1]
            if self.minimum_runahead_limit is not None:
                latest_allowed_point = max([
                    latest_allowed_point,
                    runahead_base_point + self.minimum_runahead_limit
                ])
        else:
            # Calculate which tasks to release based on a maximum duration
            # measured from the oldest non-finished task.
            latest_allowed_point = (
                runahead_base_point + self.custom_runahead_limit)
        
        for point, itask_id_map in self.runahead_pool.items():
            if point <= latest_allowed_point:
                for itask in itask_id_map.values():
                    self.release_runahead_task(itask)
                    
    def release_runahead_task(self, itask):
        """Release itask to the appropriate queue in the active pool."""
        queue = self.myq[itask.name]
        if queue not in self.queues:
            self.queues[queue] = {}
        self.queues[queue][itask.id] = itask
        self.pool.setdefault(itask.c_time, {})
        self.pool[itask.c_time][itask.id] = itask
        self.pool_changed = True
        flags.pflag = True
        itask.log('DEBUG', "released to the task pool" )
        del self.runahead_pool[itask.c_time][itask.id]
        if not self.runahead_pool[itask.c_time]:
            del self.runahead_pool[itask.c_time]
        self.rhpool_changed = True
        try:
            self.pyro.connect( itask.message_queue, itask.id )
        except Exception, x:
            if flags.debug:
                raise
            print >> sys.stderr, x
            self.log.warning(
                '%s cannot be added (use --debug and see stderr)' % itask.id)
            return False


    def remove( self, itask, reason=None ):
        try:
            del self.runahead_pool[itask.c_time][itask.id]
        except KeyError:
            pass
        else:
            if not self.runahead_pool[itask.c_time]:
                del self.runahead_pool[itask.c_time]
            self.rhpool_changed = True
            return

        try:
            self.pyro.disconnect( itask.message_queue )
        except NamingError, x:
            print >> sys.stderr, x
            self.log.critical( itask.id + ' cannot be removed (task not found)' )
            return
        except Exception, x:
            print >> sys.stderr, x
            self.log.critical( itask.id + ' cannot be removed (unknown error)' )
            return
        # remove from queue
        queue = self.myq[itask.name]
        del self.queues[queue][itask.id]
        del self.pool[itask.c_time][itask.id]
        if not self.pool[itask.c_time]:
            del self.pool[itask.c_time]
        self.pool_changed = True
        msg = "task proxy removed"
        if reason:
            msg += " (" + reason + ")"
        itask.log( 'DEBUG', msg )
        del itask


    def get_tasks( self, all=False ):
        """ Return the current list of task proxies."""

        # Regenerate the task lists on demand only if they have changed
        # (only necessary if computing the list takes significant time?)

        # May not be necessary at all once we centralize all pool ops?

        if self.pool_changed:
            self.pool_changed = False
            self.pool_list = []
            for queue in self.queues:
                for id,t in self.queues[queue].items():
                    self.pool_list.append( t )
        
        if all:
            if self.rhpool_changed: 
                self.rhpool_changed = False
                self.rhpool_list = []
                for itask_id_maps in self.runahead_pool.values():
                    self.rhpool_list.extend(itask_id_maps.values())

            return self.rhpool_list + self.pool_list
        else:
            return self.pool_list

    def get_tasks_by_point( self, all=False ):
        """Return a map of task proxies by cycle point."""
        point_itasks = {}
        for point, itask_id_map in self.pool.items():
            point_itasks[point] = itask_id_map.values()

        if not all:
            return point_itasks
        
        for point, itask_id_map in self.runahead_pool.items():
            point_itasks.setdefault(point, [])
            point_itasks[point].extend(itask_id_map.values())
        return point_itasks

    def id_exists( self, id ):
        """Check if task id is in the runahead_pool or pool"""
        for point, itask_ids in self.runahead_pool.items():
            if id in itask_ids:
                return True
        for queue in self.queues:
            if id in self.queues[queue]:
                return True
        return False


    def process( self ):
        """
        1) queue tasks that are ready to run (prerequisites satisfied,
        clock-trigger time up) or if their manual trigger flag is set.

        2) then submit queued tasks if their queue limit has not been
        reached or their manual trigger flag is set.

        The "queued" task state says the task will submit as soon as its
        internal queue allows (or immediately if manually triggered first).

        Use of "cylc trigger" sets a task's manual trigger flag. Then,
        below, an unqueued task will be queued whether or not it is
        ready to run; and a queued task will be submitted whether or not
        its queue limit has been reached. The flag is immediately unset
        after use so that two manual trigger ops are required to submit
        an initially unqueued task that is queue-limited.
        """

        # (task state resets below are ok as this executes in main thread)

        # 1) queue unqueued tasks that are ready to run or manually forced
        for itask in self.get_tasks():
            if not itask.state.is_currently( 'queued' ):
                # only need to check that unqueued tasks are ready
                if itask.manual_trigger or itask.ready_to_run():
                    # queue the task
                    itask.set_state_queued()
                    if itask.manual_trigger:
                        itask.reset_manual_trigger()

        # 2) submit queued tasks if manually forced or not queue-limited
        readytogo = []
        for queue in self.queues:
            # 2.1) count active tasks and compare to queue limit
            n_active = 0
            n_release = 0
            n_limit = self.qconfig[queue]['limit']
            tasks = self.queues[queue].values()
            if n_limit:
                for itask in tasks:
                    if itask.state.is_currently('ready','submitted','running'):
                        n_active += 1
                n_release = n_limit - n_active

            # 2.2) release queued tasks if not limited or if manually forced
            for itask in tasks:
                if not itask.state.is_currently( 'queued' ):
                    continue
                if itask.manual_trigger or not n_limit or n_release > 0:
                    # manual release, or no limit, or not currently limited
                    n_release -= 1
                    readytogo.append(itask)
                    if itask.manual_trigger:
                        itask.reset_manual_trigger()
                # else leaved queued

        self.log.debug( '%d task(s) ready' % len(readytogo) )

        for itask in readytogo:
            itask.set_state_ready()
            if self.run_mode == 'simulation':
                itask.job_submission_succeeded( '','' )
                continue
            try:
                cmd = itask.get_command(overrides=self.wireless.get(itask.id))
            except Exception, e:
                # TODO - is this the right response?
                itask.job_submission_failed(err=str(e))
            else:
                # Queue the job submission command for execution.
                cmd_spec = (CMD_TYPE_JOB_SUBMISSION, cmd)
                self.proc_pool.put_command(
                        cmd_spec,
                        itask.submission_command_callback,
                        itask.job_sub_method_name)

        return readytogo

    def task_has_future_trigger_overrun( self, itask ):
        # check for future triggers extending beyond the final cycle
        if not self.stop_point:
            return False
        for pct in set(itask.prerequisites.get_target_tags()):
            if pct > self.stop_point:
                return True
        return False

    def set_runahead( self, interval=None ):
        if isinstance(interval, int) or isinstance(interval, basestring):
            # The unit is assumed to be hours (backwards compatibility).
            interval = str(interval)
            interval_cls = get_interval_cls()
            if interval_cls.TYPE == ISO8601_CYCLING_TYPE:
                interval = get_interval("PT%sH" % interval)
            else:
                interval = get_interval(interval)
        if interval is None:
            # No limit
            self.log.warning( "setting NO runahead limit" )
            self.custom_runahead_limit = None
        else:
            self.log.info( "setting runahead limit to " + str(interval) )
            self.custom_runahead_limit = interval
        self.release_runahead_tasks()


    def get_min_ctime( self ):
        """Return the minimum cycle currently in the pool."""
        cycles = self.pool.keys()
        minc = None
        if cycles:
            minc = min(cycles)
        return minc


    def get_max_ctime( self ):
        """Return the maximum cycle currently in the pool."""
        cycles = self.pool.keys()
        maxc = None
        if cycles:
            maxc = max(cycles)
        return maxc


    def reconfigure( self, config, stop_point ):

        self.reconfiguring = True

        self.custom_runahead_limit = config.get_custom_runahead_limit()
        self.minimum_runahead_limit = config.get_minimum_runahead_limit()
        self.max_num_active_cycle_points = (
            config.get_max_num_active_cycle_points())
        self.config = config
        self.stop_point = stop_point  # TODO: Any point in using set_stop_point?

        # reassign live tasks from the old queues to the new.
        # self.queues[queue][id] = task
        self.qconfig = config.cfg['scheduling']['queues']
        self.assign_queues()
        self.new_queues = {}
        for queue in self.queues:
            for id,itask in self.queues[queue].items():
                myq = self.myq[itask.name]
                if myq not in self.new_queues:
                    self.new_queues[myq] = {}
                self.new_queues[myq][id] = itask
        self.queues = self.new_queues

        for itask in self.get_tasks(all=True):
            itask.reconfigure_me = True

        # find any old tasks that have been removed from the suite
        old_task_name_list = self.task_name_list
        self.task_name_list = config.get_task_name_list()
        for name in old_task_name_list:
            if name not in self.task_name_list:
                self.orphans.append(name)
        # adjust the new suite config to handle the orphans
        config.adopt_orphans( self.orphans )
        

    def reload_taskdefs( self ):
        found = False
        for itask in self.get_tasks(all=True):
            if itask.state.is_currently('submitted','running'):
                # do not reload active tasks as it would be possible to
                # get a task proxy incompatible with the running task
                if itask.reconfigure_me:
                    found = True
                continue
            if itask.reconfigure_me:
                itask.reconfigure_me = False
                if itask.name in self.orphans:
                    # orphaned task
                    if itask.state.is_currently('waiting', 'queued', 'submit-retrying', 'retrying'):
                        # if not started running yet, remove it.
                        self.remove( itask, '(task orphaned by suite reload)' )
                    else:
                        # set spawned already so it won't carry on into the future
                        itask.state.set_spawned()
                        self.log.warning( 'orphaned task will not continue: ' + itask.id  )
                else:
                    self.log.info( 'RELOADING TASK DEFINITION FOR ' + itask.id  )
                    new_task = self.get_task_proxy( itask.name, itask.tag, itask.state.get_status(), None, itask.startup, submit_num=self.db.get_task_current_submit_num(itask.name, itask.tag), exists=self.db.get_task_state_exists(itask.name, itask.tag) )
                    # set reloaded task's spawn status
                    if itask.state.has_spawned():
                        new_task.state.set_spawned()
                    else:
                        new_task.state.set_unspawned()
                    # succeeded tasks need their outputs set completed:
                    if itask.state.is_currently('succeeded'):
                        new_task.reset_state_succeeded(manual=False)

                    # carry some task proxy state over to the new instance
                    new_task.summary = itask.summary
                    new_task.started_time = itask.started_time
                    new_task.submitted_time = itask.submitted_time
                    new_task.succeeded_time = itask.succeeded_time
                    new_task.etc = itask.etc

                    # if currently retrying, retain the old retry delay
                    # list, to avoid extra retries (the next instance
                    # of the task will still be as newly configured)
                    if itask.state.is_currently( 'retrying' ):
                        new_task.retry_delay = itask.retry_delay
                        new_task.retry_delays = itask.retry_delays
                        new_task.retry_delay_timer_timeout = (
                            itask.retry_delay_timer_timeout)
                    elif itask.state.is_currently( 'submit-retrying' ):
                        new_task.sub_retry_delay = itask.sub_retry_delay
                        new_task.sub_retry_delays = itask.sub_retry_delays
                        new_task.sub_retry_delays_orig = itask.sub_retry_delays_orig
                        new_task.sub_retry_delay_timer_timeout = (
                            itask.sub_retry_delay_timer_timeout)

                    new_task.try_number = itask.try_number
                    new_task.sub_try_number = itask.sub_try_number
                    new_task.submit_num = itask.submit_num


                    self.remove( itask, '(suite definition reload)' )
                    self.add_to_runahead_pool( new_task )

        self.reconfiguring = found

    def set_stop_point( self, stop_point ):
        """Set the global suite stop point."""
        self.stop_point = stop_point
        for itask in self.get_tasks():
            # check cycle stop or hold conditions
            if (self.stop_point and itask.c_time > self.stop_point and
                    itask.state.is_currently('waiting', 'queued')):
                itask.log( 'WARNING',
                           "not running (beyond suite stop cycle) " +
                           str(self.stop_point) )
                itask.reset_state_held()


    def no_active_tasks( self ):
        for itask in self.get_tasks():
            if itask.state.is_currently('running', 'submitted'):
                return False
        return True


    def poll_tasks( self,ids ):
        for itask in self.get_tasks():
            if itask.id in ids:
                # (state check done in task module)
                itask.poll()


    def kill_active_tasks( self ):
        for itask in self.get_tasks():
            if itask.state.is_currently( 'submitted', 'running' ):
                itask.kill()


    def kill_tasks( self,ids ):
        for itask in self.get_tasks():
            if itask.id in ids:
                # (state check done in task module)
                itask.kill()


    def hold_tasks( self, ids ):
        for itask in self.get_tasks(all=True):
            if itask.id in ids:
                if itask.state.is_currently('waiting', 'queued', 'submit-retrying', 'retrying' ):
                    itask.reset_state_held()


    def release_tasks( self,ids ):
        for itask in self.get_tasks(all=True):
            if itask.id in ids and itask.state.is_currently('held'):
                itask.reset_state_waiting()


    def hold_all_tasks( self ):
        self.log.info( "Holding all waiting or queued tasks now")
        for itask in self.get_tasks(all=True):
            if itask.state.is_currently('queued','waiting','submit-retrying', 'retrying'):
                itask.reset_state_held()


    def release_all_tasks( self ):
        # TODO ISO - check that we're not still holding tasks beyond suite
        # stop time (no point as finite-range tasks now disappear beyond
        # their stop time).
        for itask in self.get_tasks(all=True):
            if itask.state.is_currently('held'):
                #if self.stop_point and itask.c_time > self.stop_point:
                #    # this task has passed the suite stop time
                #    itask.log( 'NORMAL', "Not releasing (beyond suite stop cycle) " + str(self.stop_point) )
                #elif itask.stop_c_time and itask.c_time > itask.stop_c_time:
                #    # this task has passed its own stop time
                #    itask.log( 'NORMAL', "Not releasing (beyond task stop cycle) " + str(itask.stop_c_time) )
                #else:
                # release this task
                itask.reset_state_waiting()

        # TODO - write a separate method for cancelling a stop time:
        #if self.stop_point:
        #    self.log.warning( "UNSTOP: unsetting suite stop time")
        #    self.stop_point = None


    def get_failed_tasks( self ):
        failed = []
        for itask in self.get_tasks():
            if itask.state.is_currently('failed', 'submit-failed' ):
                failed.append( itask )
        return failed


    def any_task_failed( self ):
        for itask in self.get_tasks():
            if itask.state.is_currently('failed', 'submit-failed' ):
                return True
        return False


    def match_dependencies( self ):
        # run time dependency negotiation: tasks attempt to get their
        # prerequisites satisfied by other tasks' outputs.
        # BROKERED NEGOTIATION is O(n) in number of tasks.

        self.broker.reset()

        self.broker.register( self.get_tasks() )

        for itask in self.get_tasks():
            # try to satisfy itask if not already satisfied.
            if itask.not_fully_satisfied():
                self.broker.negotiate( itask )


    def process_queued_task_messages( self ):
        state_recorders = []
        state_updaters = []
        event_recorders = []
        other = []

        for itask in self.get_tasks():
            itask.process_incoming_messages()
            # if incoming messages have resulted in new database operations grab them
            if itask.db_items:
                opers = itask.get_db_ops()
                for oper in opers:
                    if isinstance(oper, cylc.rundb.UpdateObject):
                        state_updaters += [oper]
                    elif isinstance(oper, cylc.rundb.RecordStateObject):
                        state_recorders += [oper]
                    elif isinstance(oper, cylc.rundb.RecordEventObject):
                        event_recorders += [oper]
                    else:
                        other += [oper]

        #precedence is record states > update_states > record_events > anything_else
        db_ops = state_recorders + state_updaters + event_recorders + other
        # compact the set of operations
        if len(db_ops) > 1:
            db_opers = [db_ops[0]]
            for i in range(1,len(db_ops)):
                if db_opers[-1].s_fmt == db_ops[i].s_fmt:
                    if isinstance(db_opers[-1], cylc.rundb.BulkDBOperObject):
                        db_opers[-1].add_oper(db_ops[i])
                    else:
                        new_oper = cylc.rundb.BulkDBOperObject(db_opers[-1])
                        new_oper.add_oper(db_ops[i])
                        db_opers.pop(-1)
                        db_opers += [new_oper]
                else:
                    db_opers += [db_ops[i]]
        else:
            db_opers = db_ops

        # record any broadcast settings to be dumped out
        if self.wireless:
            if self.wireless.new_settings:
                db_ops = self.wireless.get_db_ops()
                for d in db_ops:
                    db_opers += [d]

        for d in db_opers:
            if self.db.c.is_alive():
                self.db.run_db_op(d)
            elif self.db.c.exception:
                raise self.db.c.exception
            else:
                raise SchedulerError( 'An unexpected error occurred while writing to the database' )


    def force_spawn( self, itask ):
        # TODO - THIS SHOULD BE IN task.py?
        if itask.state.has_spawned():
            return None
        itask.state.set_spawned()
        itask.log( 'DEBUG', 'forced spawning')
        new_task = itask.spawn( 'waiting' )
        if new_task and self.add_to_runahead_pool( new_task ):
            return new_task
        else:
            return None


    def spawn_tasks( self ):
        for itask in self.get_tasks():
            if itask.ready_to_spawn():
                self.force_spawn( itask )


    def remove_spent_tasks( self ):
        """Remove tasks no longer needed to satisfy others' prerequisites."""
        self.remove_suiciding_tasks()
        self.remove_spent_cycling_tasks()


    def remove_suiciding_tasks( self ):
        """Remove any tasks that have suicide-triggered."""
        for itask in self.get_tasks():
            if itask.suicide_prerequisites.count() != 0:
                if itask.suicide_prerequisites.all_satisfied():
                    if itask.state.is_currently('ready', 'submitted', 'running'):
                        itask.log( 'WARNING', 'suiciding while active' )
                    else:
                        itask.log( 'NORMAL', 'suiciding' )
                    self.force_spawn( itask )
                    self.remove( itask, 'suicide' )


    def _get_earliest_unsatisfied_cycle_point( self ):
        cutoff = None
        for itask in self.get_tasks(all=True):
            # this has to consider tasks in the runahead pool too, e.g.
            # ones that have just spawned and not been released yet.
            if itask.state.is_currently('waiting', 'held' ):
                if cutoff is None or itask.c_time < cutoff:
                    cutoff = itask.c_time
            elif not itask.has_spawned():
                # (e.g. 'ready')
                nxt = itask.next_tag()
                if nxt is not None and ( cutoff is None or nxt < cutoff ):
                    cutoff = nxt
        return cutoff

    def remove_spent_cycling_tasks( self ):
        """
        Remove cycling tasks no longer needed to satisfy others' prerequisites.
        Each task proxy knows its "cleanup cutoff" from the graph. For example:
          graph = 'foo[T-6]=>bar \n foo[T-12]=>baz'
        implies foo's cutoff is T+12: if foo has succeeded and spawned,
        it can be removed if no unsatisfied task proxy exists with
        T<=T+12. Note this only uses information about the cycle point of
        downstream dependents - if we used specific IDs instead spent
        tasks could be identified and removed even earlier).
        """

        # first find the cycle point of the earliest unsatisfied task
        cutoff = self._get_earliest_unsatisfied_cycle_point()

        if not cutoff:
            return

        # now check each succeeded task against the cutoff
        spent = []
        for itask in self.get_tasks():
            if not itask.state.is_currently('succeeded') or \
                    not itask.state.has_spawned() or \
                    itask.cleanup_cutoff is None:
                continue
            if cutoff > itask.cleanup_cutoff:
                spent.append(itask)
        for itask in spent:
            self.remove( itask )


    def reset_task_states( self, ids, state ):
        # we only allow resetting to a subset of available task states
        if state not in task_state.legal_for_reset:
            raise SchedulerError, 'Illegal reset state: ' + state

        tasks = []
        for itask in self.get_tasks():
            if itask.id in ids:
                tasks.append( itask )

        for itask in tasks:
            if itask.state.is_currently( 'ready' ):
                # Currently can't reset a 'ready' task in the job submission thread!
                self.log.warning( "A 'ready' task cannot be reset: " + itask.id )
            itask.log( "NORMAL", "resetting to " + state + " state" )
            if state == 'ready':
                itask.reset_state_ready()
            elif state == 'waiting':
                itask.reset_state_waiting()
            elif state == 'succeeded':
                itask.reset_state_succeeded()
            elif state == 'failed':
                itask.reset_state_failed()
            elif state == 'held':
                itask.reset_state_held()
            elif state == 'spawn':
                self.force_spawn(itask)


    def remove_entire_cycle( self, tag, spawn ):
        for itask in self.get_tasks():
            if itask.tag == tag:
                if spawn:
                    self.force_spawn( itask )
                self.remove( itask, 'by request' )


    def remove_tasks( self, ids, spawn ):
        for itask in self.get_tasks():
            if itask.id in ids:
                if spawn:
                    self.force_spawn( itask )
                self.remove( itask, 'by request' )


    def trigger_tasks( self, ids ):
        for itask in self.get_tasks():
            if itask.id in ids:
                itask.manual_trigger = True
                itask.reset_state_ready()


    def check_task_timers( self ):
        for itask in self.get_tasks():
            itask.check_timers()


    def check_stop( self ):
        stop = True

        i_cyc = False
        i_fut = False

        for itask in self.get_tasks( all=True ):
            i_cyc = True
            # Don't stop if a cycling task has not passed the stop cycle
            # (note finite recurrence tasks disappear once finished).
            if self.stop_point:
                if itask.c_time <= self.stop_point:
                    if itask.state.is_currently('succeeded') and itask.has_spawned():
                        # ignore spawned succeeded tasks - their successors matter
                        pass
                    elif itask.id in self.held_future_tasks:
                        # unless held because a future trigger reaches beyond the stop cycle
                        i_fut = True
                        pass
                    else:
                        stop = False
                        break
            else:
                # don't stop if there are cycling tasks and no stop cycle set
                stop = False
                break
        return stop


    def sim_time_check( self ):
        sim_task_succeeded = False
        for itask in self.get_tasks():
            if itask.state.is_currently('running'):
                # set sim-mode tasks to "succeeded" after their alotted run time
                if itask.sim_time_check():
                    sim_task_succeeded = True
        return sim_task_succeeded


    def shutdown( self ):
        if not self.no_active_tasks():
            self.log.warning( "some active tasks will be orphaned" )
        self.pyro.disconnect( self.wireless )
        for itask in self.get_tasks():
            if itask.message_queue:
                self.pyro.disconnect( itask.message_queue )


    def waiting_tasks_ready( self ):
        # waiting tasks can become ready for internal reasons:
        # namely clock-triggers or retry-delay timers
        result = False
        for itask in self.get_tasks():
            if itask.ready_to_run():
                result = True
                break
        return result


    def add_prereq_to_task( self, id, msg ):
        for itask in self.get_tasks():
            if itask.id == id:
                break
        else:
            raise TaskNotFoundError, "Task not present in suite: " + id
        pp = plain_prerequisites( id )
        pp.add( msg )
        itask.prerequisites.add_requisites(pp)

    def task_succeeded( self, id ):
        res = False
        name, tag = TaskID.split(id)
        for itask in self.get_tasks():
            iname, itag = TaskID.split(itask.id)
            # TODO ISO - check the following works
            if itask.name == name and get_point(itag) == get_point(tag):
                if itask.state.is_currently('succeeded'):
                    res = True
                break
        return res

    def ping_task( self, id ):
        found = False
        running = False
        for itask in self.get_tasks():
            if itask.id == id:
                found = True
                if itask.state.is_currently('running'):
                    running = True
                break
        if not found:
            return False, "task not found"
        elif not running:
            return False, "task not running"
        else:
            return True, " running"


    def get_task_requisites( self, ids ):
        info = {}
        found = False
        for itask in self.get_tasks():
            id = itask.id
            if id in ids:
                found = True
                extra_info = {}
                # extra info for clocktriggered tasks
                try:
                    extra_info[ 'Delayed start time reached' ] = itask.start_time_reached()
                    extra_info[ 'Triggers at' ] = 'T+' + str(itask.real_time_delay) + ' hours'
                except AttributeError:
                    # not a clocktriggered task
                    pass

                info[ id ] = [ itask.prerequisites.dump(), itask.outputs.dump(), extra_info ]
        if not found:
            self.log.warning( 'task state info request: task(s) not found' )
        return info


    def purge_tree( self, id, stop ):
        # Remove an entire dependancy tree rooted on the target task,
        # through to the given stop time (inclusive). In general this
        # involves tasks that do not even exist yet within the pool.

        # Method: trigger the target task *virtually* (i.e. without
        # running the real task) by: setting it to the succeeded state,
        # setting all of its outputs completed, and forcing it to spawn.
        # (this is equivalent to instantaneous successful completion as
        # far as cylc is concerned). Then enter the normal dependency
        # negotation process to trace the downstream effects of this,
        # also triggering subsequent tasks virtually. Each time a task
        # triggers mark it as a dependency of the target task for later
        # deletion (but not immmediate deletion because other downstream
        # tasks may still trigger off its outputs).  Downstream tasks
        # (freshly spawned or not) are not triggered if they have passed
        # the stop time, and the process is stopped is soon as a
        # dependency negotation round results in no new tasks
        # triggering.

        # Finally, reset the prerequisites of all tasks spawned during
        # the purge to unsatisfied, since they may have been satisfied
        # by the purged tasks in the "virtual" dependency negotiations.
        # TODO - THINK ABOUT WHETHER THIS CAN APPLY TO TASKS THAT
        # ALREADY EXISTED PRE-PURGE, NOT ONLY THE JUST-SPAWNED ONES. If
        # so we should explicitly record the tasks that get satisfied
        # during the purge.


        # Purge is an infrequently used power tool, so print
        # comprehensive information on what it does to stdout.
        print
        print "PURGE ALGORITHM RESULTS:"

        die = []
        spawn = []

        print 'ROOT TASK:'
        for itask in self.get_tasks(all=True):
            # Find the target task
            if itask.id == id:
                # set it succeeded
                print '  Setting', itask.id, 'succeeded'
                itask.reset_state_succeeded(manual=False)
                # force it to spawn
                print '  Spawning', itask.id
                foo = self.force_spawn( itask )
                if foo:
                    spawn.append( foo )
                # mark it for later removal
                print '  Marking', itask.id, 'for deletion'
                die.append( itask )
                break

        print 'VIRTUAL TRIGGERING STOPPING AT', stop
        # trace out the tree of dependent tasks
        something_triggered = True
        while something_triggered:
            self.match_dependencies()
            something_triggered = False
            for itask in sorted(self.get_tasks(all=True), key=lambda t: t.id):
                if itask.tag > stop:
                    continue
                if itask.ready_to_run():
                    something_triggered = True
                    print '  Triggering', itask.id
                    itask.reset_state_succeeded(manual=False)
                    print '  Spawning', itask.id
                    foo = self.force_spawn( itask )
                    if foo:
                        spawn.append( foo )
                    print '  Marking', itask.id, 'for deletion'
                    # remove these later (their outputs may still be needed)
                    die.append( itask )
                elif itask.suicide_prerequisites.count() > 0:
                    if itask.suicide_prerequisites.all_satisfied():
                        print '  Spawning virtually activated suicide task', itask.id
                        self.force_spawn( itask )
                        # remove these now (not setting succeeded; outputs not needed)
                        print '  Suiciding', itask.id, 'now'
                        self.remove( itask, 'purge' )
            self.release_runahead_tasks()
        # reset any prerequisites "virtually" satisfied during the purge
        print 'RESETTING spawned tasks to unsatisified:'
        for itask in spawn:
            print '  ', itask.id
            itask.prerequisites.set_all_unsatisfied()

        # finally, purge all tasks marked as depending on the target
        print 'REMOVING PURGED TASKS:'
        for itask in die:
            print '  ', itask.id
            self.remove( itask, 'purge' )

        print 'PURGE DONE'
<|MERGE_RESOLUTION|>--- conflicted
+++ resolved
@@ -78,12 +78,8 @@
 
         self.config = config
 
-<<<<<<< HEAD
         self.pool = {}
-=======
         self.proc_pool = proc_pool
-
->>>>>>> c4a1c85a
         self.runahead_pool = {}
         self.myq = {}
         self.queues = {}
