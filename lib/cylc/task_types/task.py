--- conflicted
+++ resolved
@@ -169,11 +169,6 @@
         self.db_queue = []
 
         self.suite_name = os.environ['CYLC_SUITE_REG_NAME']
-<<<<<<< HEAD
-        
-=======
-
->>>>>>> d87b1854
         self.validate = validate
         
         # sets submit num for restarts or when triggering state prior to submission
@@ -415,35 +410,9 @@
                 ( self.__class__.run_mode == 'dummy' and not rtconfig['dummy mode']['disable retries'] ):
                 # note that a *copy* of the retry delays list is needed
                 # so that all instances of the same task don't pop off
-<<<<<<< HEAD
                 # the same deque (but copy of rtconfig above solves this).
                 self.retry_delays = self._get_retry_delays( rtconfig['retry delays'], 'retry delays' )
                 self.sub_retry_delays_orig = self._get_retry_delays( rtconfig['job submission']['retry delays'], '[job submission] retry delays' )
-=======
-                # the same deque (copy of rtconfig above solves this).
-
-                # expand out 'n*d' list items
-
-                rd = rtconfig['retry delays']
-                # coerce single values to list (see warning in conf/suiterc/runtime.spec)
-                if not isinstance( rd, list ):
-                    rd = [ rd ]
-
-                dlist = []
-                for item in rd:
-                    try:
-                        try:
-                            mult, val = item.split('*')
-                        except ValueError:
-                            dlist.append(float(item))
-                        else:
-                            dlist += int(mult) * [float(val)]
-                    except ValueError, x:
-                        print >> sys.stderr, x
-                        raise Exception( "Retry delay values must be FLOAT or INT*FLOAT" )
-
-                self.retry_delays = deque( dlist )
->>>>>>> d87b1854
             else:
                 self.retry_delays = deque()
                 self.sub_retry_delays_orig = deque()
