#!/usr/bin/env python

#C: THIS FILE IS PART OF THE CYLC SUITE ENGINE.
#C: Copyright (C) 2008-2013 Hilary Oliver, NIWA
#C:
#C: This program is free software: you can redistribute it and/or modify
#C: it under the terms of the GNU General Public License as published by
#C: the Free Software Foundation, either version 3 of the License, or
#C: (at your option) any later version.
#C:
#C: This program is distributed in the hope that it will be useful,
#C: but WITHOUT ANY WARRANTY; without even the implied warranty of
#C: MERCHANTABILITY or FITNESS FOR A PARTICULAR PURPOSE.  See the
#C: GNU General Public License for more details.
#C:
#C: You should have received a copy of the GNU General Public License
#C: along with this program.  If not, see <http://www.gnu.org/licenses/>.

import subprocess
import threading
import datetime
import logging
import sys
import time

class batcher( threading.Thread ):
    """Submit queued sub-processes in batches: within a batch members
    are submitted in parallel and we wait on all members before
    proceeding to the next batch. This helps to avoid swamping the
    system with too many parallel sub-processes."""

    def __init__( self, name, jobqueue, batch_size, batch_delay, verbose ):
        threading.Thread.__init__(self)
        self.name = name 
        self.jobqueue = jobqueue
        self.batch_size = int( batch_size )
        self.batch_delay = int( batch_delay )

        # should we exhaust the queue before exiting?
        self.finish_before_exiting = False

        self.log = logging.getLogger( 'main' )

        # not a daemon thread: shut down when instructed by the main thread
        self.quit = False
 
        self.verbose = verbose
        self.thread_id = str(self.getName()) 

    def idprint( self, msg, err=False ):
        if err:
            self.log.warning(  "ERROR: " + self.name + ": " + msg )
        else:
            self.log.info( self.name + ": " + msg )

    def submit_item( self, item, psinfo ):
        """submit a job by appropriate means, then append the resulting
        process id plus item and an info string to the psinfo list."""

        raise SystemExit( "ERROR: batcher.submit_item() must be overridden" )
 
    def item_failed_hook( self, item, info, msg ):
        """warn of a failed item"""
        # (submitted item supplied in case needed by derived classes)
        self.idprint( info + " " + msg, err=True )
 
    def item_succeeded_hook( self, *args, **kwargs ):
        """Hook for succeeded item."""
        pass

    def run( self ):
        # NOTE: Queue.get() blocks if the queue is empty
        # AND: Queue.task_done() doesn't block the producer; it is for
        # queue.join() to block until all queued data is processed.
        self.log.info(  "Starting " + self.name + " thread" )

        while True:
            if self.quit:
                if self.finish_before_exiting and self.jobqueue.qsize() > 0:
                    pass
                else:
                    self.log.info(  "Exiting " + self.name + " thread" )
                    break
            batches = []
            batch = []
            # divide current queued jobs into batches
            while self.jobqueue.qsize() > 0:
                if len(batch) < self.batch_size:
                    batch.append( self.jobqueue.get() )
                else:
                    batches.append( batch )
                    batch = []
            if len(batch) > 0:
                batches.append( batch )

            # submit each batch in sequence
            n = len(batches) 
            i = 0
            while len(batches) > 0:
                i += 1
                self.submit( batches.pop(0), i, n )  # index 0 => pop from left
                # only delay if there's another batch left
                if len(batches) > 0:
                    #self.log.info(  "  batch delay " )
                    time.sleep( self.batch_delay )
            time.sleep( 1 )

    def submit( self, batch, i, n ):

        before = datetime.datetime.now()
        psinfo = []

        for itask in batch:
            self.submit_item( itask, psinfo )

        logmsg = 'batch ' + str(i) + '/' + str(n) + ' (' + str( len(psinfo) ) + ' members):'
        for p, item, info, more in psinfo:
            logmsg += "\n + " + info
        self.idprint( logmsg )

        n_succ = 0
        n_fail = 0
        while len( psinfo ) > 0:
            for data in psinfo:
                p, item, info, more = data
                res = p.poll()
                if res is None:
                    #self.log.info( info + ' still waiting...' )
                    continue
                out, err = p.communicate()
                if out:
                    sys.stdout.write(out)
                if err:
                    sys.stderr.write(err)
                if res < 0:
                    self.item_failed_hook( item, info,
                                           "terminated by signal " + str(res) )
                    n_fail += 1
                elif res > 0:
                    self.item_failed_hook( item, info, "failed " + str(res) )
                    n_fail += 1
                else:
                    self.item_succeeded_hook( p, item, info, more, out, err )
                    n_succ += 1
                psinfo.remove( data )
                self.jobqueue.task_done()
            time.sleep(1)

        after = datetime.datetime.now()
        n_tasks = len(batch)

        msg = """batch completed
  """ + "Time taken: " + str( after - before )
        if n_succ == 0:
            msg += """
  All """ + str(n_tasks) + " items FAILED"
        elif n_fail > 0:
            msg += """
  """ + str(n_succ) + " of " + str(n_tasks) + """ items succeeded
  """ + str(n_fail) + " of " + str(n_tasks) + " items FAILED"
        else:
            msg += """
  All """ + str(n_tasks) + " items succeeded"
        self.idprint( msg )

class task_batcher( batcher ):
    """Batched submission of queued tasks"""

    # Note that task state changes as a result of job submission are
    # queued by means of faking incoming task messages - this does not
    # execute in the main thread so we need to avoid making direct task
    # state changes here.

    def __init__( self, name, jobqueue, batch_size, batch_delay, wireless, run_mode, verbose ):
        batcher.__init__( self, name, jobqueue, batch_size, batch_delay, verbose ) 
        self.run_mode = run_mode
        self.wireless = wireless
        # if the suite is told to stop, we should stop before submitting
        # any more queued tasks
        self.finish_before_exiting = False

    def submit( self, batch, i, n ):
        if self.run_mode == 'simulation':
            for itask in batch:
                self.idprint( 'TASK READY: ' + itask.id )
                itask.incoming( 'NORMAL', itask.id + ' started' )
            return
        else:
            batcher.submit( self, batch, i, n )

    def submit_item( self, itask, psinfo ):
        self.log.info( 'TASK READY: ' + itask.id )
<<<<<<< HEAD
        itask.incoming( 'NORMAL', itask.id + ' submitting now' )
        p, launcher = itask.submit( overrides=self.wireless.get(itask.id) )
=======
        itask.incoming( 'NORMAL', itask.id + ' submitted' )
        try:
            p, launcher = itask.submit( overrides=self.wireless.get(itask.id) )
        except Exception, x:
            self.item_failed_hook( itask, str(x), "Job submission failed." )
            return
>>>>>>> d87b1854
        if p:
            psinfo.append( (p, itask, itask.id, launcher) ) 
        else:
            # (this may not be needed with the exception handling above)
            self.item_failed_hook( itask, "", "Job submission failed.")

    def item_failed_hook( self, itask, info, msg ):
        itask.incoming( 'CRITICAL', itask.id + ' submission failed' )
        batcher.item_failed_hook( self, itask, info, msg )
 
    def item_succeeded_hook( self, p, itask, info, launcher, out, err ):
        """Hook for succeeded item."""
        itask.incoming( 'NORMAL', itask.id + ' submission succeeded' )
        if hasattr(launcher, 'get_id'):
            submit_method_id = launcher.get_id(p.pid, out, err)
            if submit_method_id:
                message = itask.id + ' submit_method_id=' + submit_method_id
                itask.incoming('NORMAL', message)

class event_batcher( batcher ):
    """Batched execution of queued task event handlers"""

    def __init__( self, name, jobqueue, batch_size, batch_delay, suite, verbose ):
        batcher.__init__( self, name, jobqueue, batch_size, batch_delay, verbose ) 
        self.suite = suite
        # if the suite is about to exit, we should run any remaining
        # queued event handlers first.
        self.finish_before_exiting = True

    def submit_item( self, item, psinfo ):
        event, handler, taskid, msg = item
        command = " ".join( [handler, event, self.suite, taskid, "'" + msg + "'"] )
        try:
            p = subprocess.Popen( command, shell=True )
        except OSError, e:
            print >> sys.stderr, "ERROR:", e
            self.idprint( "event handler submission failed", err=True )
        else:
            psinfo.append( (p, item, taskid + " " + event, None) ) 
<|MERGE_RESOLUTION|>--- conflicted
+++ resolved
@@ -190,17 +190,12 @@
 
     def submit_item( self, itask, psinfo ):
         self.log.info( 'TASK READY: ' + itask.id )
-<<<<<<< HEAD
         itask.incoming( 'NORMAL', itask.id + ' submitting now' )
-        p, launcher = itask.submit( overrides=self.wireless.get(itask.id) )
-=======
-        itask.incoming( 'NORMAL', itask.id + ' submitted' )
         try:
             p, launcher = itask.submit( overrides=self.wireless.get(itask.id) )
         except Exception, x:
             self.item_failed_hook( itask, str(x), "Job submission failed." )
             return
->>>>>>> d87b1854
         if p:
             psinfo.append( (p, itask, itask.id, launcher) ) 
         else:
