#!/usr/bin/env python

#C: THIS FILE IS PART OF THE CYLC FORECAST SUITE METASCHEDULER.
#C: Copyright (C) 2008-2012 Hilary Oliver, NIWA
#C:
#C: This program is free software: you can redistribute it and/or modify
#C: it under the terms of the GNU General Public License as published by
#C: the Free Software Foundation, either version 3 of the License, or
#C: (at your option) any later version.
#C:
#C: This program is distributed in the hope that it will be useful,
#C: but WITHOUT ANY WARRANTY; without even the implied warranty of
#C: MERCHANTABILITY or FITNESS FOR A PARTICULAR PURPOSE.  See the
#C: GNU General Public License for more details.
#C:
#C: You should have received a copy of the GNU General Public License
#C: along with this program.  If not, see <http://www.gnu.org/licenses/>.

import gtk
import os, re
import gobject
import helpwindow
from stateview import tupdater
from gcapture import gcapture_tmpfile

try:
    any
except NameError:
    # any() appeared in Python 2.5
    def any(iterable):
        for entry in iterable:
            if entry:
                return True
        return False

class ControlTree(object):
    """
Text Treeview suite control interface.
    """
    def __init__(self, cfg, info_bar, get_right_click_menu, log_colors ):

        self.cfg = cfg
        self.info_bar = info_bar
        self.get_right_click_menu = get_right_click_menu
        self.log_colors = log_colors

        self.gcapture_windows = []

        self.ttree_paths = {}  # Cache dict of tree paths & states, names.

    def get_control_widgets( self ):
        main_box = gtk.VBox()
        main_box.pack_start( self.treeview_widgets(), expand=True, fill=True )
        
        self.tfilt = ''
        
        self.t = tupdater( self.cfg, self.ttreeview, self.ttree_paths,
                           self.info_bar )
        self.t.start()
        return main_box

    def visible_cb(self, model, iter ):
        # visibility determined by state matching active toggle buttons
        # set visible if model value NOT in filter_states
        ctime = model.get_value(iter, 0 )
        name = model.get_value(iter, 1)
        if name is None or ctime is None:
            return True
        name = re.sub( r'<.*?>', '', name )

        if ctime == name:
            # Cycle-time line (not state etc.)
            return True

         # Task or family.
        state = model.get_value(iter, 2 ) 
        if state is not None:
            state = re.sub( r'<.*?>', '', state )
        sres = state not in self.tfilter_states

        nres = not self.tfilt or self.tfilt in name

        if model.iter_has_child( iter ):
            # Family.
            path = model.get_path( iter )

            sub_st = self.ttree_paths.get( path, {} ).get( 'states', [] )
            sres = sres or any([s not in self.tfilter_states for t in sub_st])

            if self.tfilt:
                sub_nm = self.ttree_paths.get( path, {} ).get( 'names', [] )
                nres = nres or any([self.tfilt in n for n in sub_nm])
        return sres and nres

    def check_tfilter_buttons(self, tb):
        del self.tfilter_states[:]
        for b in self.tfilterbox.get_children():
            if not b.get_active():
                # sub '_' from button label keyboard mnemonics
                self.tfilter_states.append( re.sub('_', '', b.get_label()))
        self.tmodelfilter.refilter()

    def check_filter_entry( self, e ):
        ftxt = self.filter_entry.get_text()
        self.tfilt = self.filter_entry.get_text()
        self.tmodelfilter.refilter()

    def toggle_grouping( self, toggle_item ):
        """Toggle grouping by visualisation families."""
        if isinstance( toggle_item, gtk.ToggleToolButton ):
            group_on = toggle_item.get_active()
            if group_on == self.t.should_group_families:
                return False
            self.t.should_group_families = group_on
            if group_on:
                tip_text = "Click to ungroup families"
            else:
                tip_text = "Click to group tasks by families"
            self._set_tooltip( toggle_item, tip_text )
            self.group_menu_item.set_active( group_on )
        else:
            group_on = toggle_item.get_active()
            if group_on == self.t.should_group_families:
                return False
            self.t.should_group_families = group_on
            if toggle_item != self.group_menu_item:
                self.group_menu_item.set_active( group_on )
            self.group_toolbutton.set_active( group_on )            
        self.t.update_gui()
        return False

    def stop(self):
        self.t.quit = True

    def toggle_autoexpand( self, w ):
        self.t.autoexpand = not self.t.autoexpand

    def treeview_widgets( self ):
        # Treeview of current suite state, with filtering and sorting.
        # sorting is handled somewhat manually because the simple method 
        # of interposing a TreeModelSort at the top:
        #   treestore = gtk.TreeStore(str, ...)
        #   tms = gtk.TreeModelSort( treestore )   #\ 
        #   tmf = tms.filter_new()                 #-- or other way round?
        #   tv = gtk.TreeView()
        #   tv.set_model(tms)
        # failed to produce correct results (the data displayed was not 
        # consistently what should have been displayed given the
        # filtering in use) although the exact same code worked for a
        # liststore.

        self.sort_col_num = 0

        self.ttreestore = gtk.TreeStore(str, str, str, str, str, str, str, str)
        self.tmodelfilter = self.ttreestore.filter_new()
        self.tmodelfilter.set_visible_func(self.visible_cb)
        self.tmodelsort = gtk.TreeModelSort(self.tmodelfilter)
        self.ttreeview = gtk.TreeView()
        self.ttreeview.set_model(self.tmodelsort)

        ts = self.ttreeview.get_selection()
        ts.set_mode( gtk.SELECTION_SINGLE )

        self.ttreeview.connect( 'button_press_event', self.on_treeview_button_pressed )
        headings = [ None, 'task', 'state', 'message', 'Tsubmit', 'Tstart', 'mean dT', 'ETC' ]
        bkgcols  = [ None, None,  '#def',  '#fff',    '#def',    '#fff',   '#def',    '#fff']
        for n in range(1, len(headings)):
            # Skip first column (cycle time)
            cr = gtk.CellRendererText()
            cr.set_property( 'cell-background', bkgcols[n] )
            #tvc = gtk.TreeViewColumn( headings[n], cr, text=n )
            tvc = gtk.TreeViewColumn( headings[n], cr, markup=n )
            tvc.set_resizable(True)
            tvc.set_clickable(True)
         #   tvc.connect("clicked", self.change_sort_order, n - 1 )
            self.ttreeview.append_column(tvc)
            tvc.set_sort_column_id( n - 1 )
            self.tmodelsort.set_sort_func( n - 1, self.sort_column, n - 1 )
        sw = gtk.ScrolledWindow()
        sw.set_policy( gtk.POLICY_AUTOMATIC, gtk.POLICY_AUTOMATIC )
        sw.add( self.ttreeview )

        self.tfilterbox = gtk.HBox()

        # allow filtering out of 'succeeded' and 'waiting'
        all_states = [ 'waiting', 'submitted', 'running', 'succeeded', 'failed', 'held', 'runahead', 'queued' ]
        labels = {}
        labels[ 'waiting'   ] = '_waiting'
        labels[ 'submitted' ] = 's_ubmitted'
        labels[ 'running'   ] = '_running'
        labels[ 'succeeded' ] = 'su_cceeded'
        labels[ 'failed'    ] = 'f_ailed'
        labels[ 'held'      ] = '_held'
        labels[ 'runahead'  ] = '_runahead'
        labels[ 'queued'   ] = '_queued'
  
        # To initially filter out 'succeeded' and 'waiting' tasks:
        #self.tfilter_states = [ 'waiting', 'succeeded' ]
        self.tfilter_states = []

        for st in all_states:
            b = gtk.CheckButton( labels[st] )
            self.tfilterbox.pack_start(b)
            if st in self.tfilter_states:
                b.set_active(False)
            else:
                b.set_active(True)
            b.connect('toggled', self.check_tfilter_buttons)

        ahbox = gtk.HBox()
        ahbox.pack_start( self.tfilterbox, True)

        vbox = gtk.VBox()
        vbox.pack_start( sw, True )
        vbox.pack_end( ahbox, False )

        return vbox

    def on_treeview_button_pressed( self, treeview, event ):
        # DISPLAY MENU ONLY ON RIGHT CLICK ONLY
        if event.button != 3:
            return False

        # the following sets selection to the position at which the
        # right click was done (otherwise selection lags behind the
        # right click):
        x = int( event.x )
        y = int( event.y )
        time = event.time
        pth = treeview.get_path_at_pos(x,y)

        if pth is None:
            return False

        treeview.grab_focus()
        path, col, cellx, celly = pth
        treeview.set_cursor( path, col, 0 )

        selection = treeview.get_selection()
        treemodel, iter = selection.get_selected()
        ctime = treemodel.get_value( iter, 0 )
        name = treemodel.get_value( iter, 1 )
        if ctime == name:
            # must have clicked on the top level ctime 
            return

        task_id = name + '%' + ctime

        menu = self.get_right_click_menu( task_id )

        menu.append( gtk.SeparatorMenuItem() )

        group_item = gtk.CheckMenuItem( 'Toggle Family Grouping' )
        group_item.set_active( self.t.should_group_families )
        menu.append( group_item )
        group_item.connect( 'toggled', self.toggle_grouping )
        group_item.show()

        menu.popup( None, None, None, event.button, event.time )

        # TO DO: popup menus are not automatically destroyed and can be
        # reused if saved; however, we need to reconstruct or at least
        # alter ours dynamically => should destroy after each use to
        # prevent a memory leak? But I'm not sure how to do this as yet.)

        return True

    def sort_column( self, model, iter1, iter2, col_num ):
        cols = self.ttreeview.get_columns()
        ctime1 = model.get_value( iter1 , 0 )
        ctime2 = model.get_value( iter2, 0 )
        if ctime1 != ctime2:
            if cols[col_num].get_sort_order() == gtk.SORT_DESCENDING:
                return cmp(ctime2, ctime1)
            return cmp(ctime1, ctime2)

        # Columns do not include the cycle time (0th col), so add 1.
        prop1 = model.get_value( iter1, col_num + 1 )
        prop2 = model.get_value( iter2, col_num + 1 )
        return cmp( prop1, prop2 )

    def change_sort_order( self, col, event=None, n=0 ):
        if hasattr(event, "button") and event.button != 1:
            return False
        cols = self.ttreeview.get_columns()
        self.sort_col_num = n
        if cols[n].get_sort_order() == gtk.SORT_ASCENDING:
            cols[n].set_sort_order( gtk.SORT_DESCENDING )
        else:
            cols[n].set_sort_order( gtk.SORT_ASCENDING )
        return False

    def on_popup_quit( self, b, lv, w ):
        lv.quit()
        self.quitters.remove( lv )
        w.destroy()

    def get_menuitems( self ):
        """Return the menu items specific to this view."""
        items = []
        autoex_item = gtk.CheckMenuItem( 'Toggle _Auto-Expand Tree' )
        autoex_item.set_active( self.t.autoexpand )
        items.append( autoex_item )
        autoex_item.connect( 'activate', self.toggle_autoexpand )

        self.group_menu_item = gtk.CheckMenuItem( 'Toggle _Family Grouping' )
        self.group_menu_item.set_active( self.t.should_group_families )
        items.append( self.group_menu_item )
        self.group_menu_item.connect( 'toggled', self.toggle_grouping )
        return items

    def _set_tooltip( self, widget, tip_text ):
        # Convenience function to add hover over text to a widget.
        tip = gtk.Tooltips()
        tip.enable()
        tip.set_tip( widget, tip_text )

    def get_toolitems( self ):
        """Return the tool bar items specific to this view."""
        items = []

        expand_button = gtk.ToolButton()
        image = gtk.image_new_from_stock( gtk.STOCK_ADD, gtk.ICON_SIZE_SMALL_TOOLBAR )
        expand_button.set_icon_widget( image )
        self._set_tooltip( expand_button, "Tree View - Expand all" )
        expand_button.connect( 'clicked', lambda x: self.ttreeview.expand_all() )
        items.append( expand_button )

        collapse_button = gtk.ToolButton()
        image = gtk.image_new_from_stock( gtk.STOCK_REMOVE, gtk.ICON_SIZE_SMALL_TOOLBAR )
        collapse_button.set_icon_widget( image )        
        collapse_button.connect( 'clicked', lambda x: self.ttreeview.collapse_all() )
        self._set_tooltip( collapse_button, "Tree View - Collapse all" )
        items.append( collapse_button )
     
        self.filter_entry = gtk.Entry()
        self.filter_entry.set_width_chars( 10 )  # Reduce width in toolbar
        self.filter_entry.connect( "activate", self.check_filter_entry )
        filter_toolitem = gtk.ToolItem()
        filter_toolitem.add(self.filter_entry)
        tooltip = gtk.Tooltips()
        tooltip.enable()
        tooltip.set_tip(filter_toolitem, "Tree View - Filter tasks by name")
        items.append(filter_toolitem)

        self.group_toolbutton = gtk.ToggleToolButton()
        self.group_toolbutton.set_active( self.t.should_group_families )
<<<<<<< HEAD
=======

>>>>>>> 6e76d0a5
        g_image = gtk.image_new_from_stock( 'group', gtk.ICON_SIZE_SMALL_TOOLBAR )
        self.group_toolbutton.set_icon_widget( g_image )
        self.group_toolbutton.connect( 'toggled', self.toggle_grouping )
        self._set_tooltip( self.group_toolbutton, "Tree View - Click to group tasks by families" )
        items.append( self.group_toolbutton )

        return items

class StandaloneControlTreeApp( ControlTree ):
    def __init__(self, suite, owner, host, port ):
        gobject.threads_init()
        ControlTree.__init__(self, suite, owner, host, port )
 
    def quit_gcapture( self ):
        for gwindow in self.gcapture_windows:
            if not gwindow.quit_already:
                gwindow.quit( None, None )

    def delete_event(self, widget, event, data=None):
        self.quit_gcapture()
        ControlTree.delete_event( self, widget, event, data )
        gtk.main_quit()

    def click_exit( self, foo ):
        self.quit_gcapture()
        ControlTree.click_exit( self, foo )
        gtk.main_quit()<|MERGE_RESOLUTION|>--- conflicted
+++ resolved
@@ -345,10 +345,6 @@
 
         self.group_toolbutton = gtk.ToggleToolButton()
         self.group_toolbutton.set_active( self.t.should_group_families )
-<<<<<<< HEAD
-=======
-
->>>>>>> 6e76d0a5
         g_image = gtk.image_new_from_stock( 'group', gtk.ICON_SIZE_SMALL_TOOLBAR )
         self.group_toolbutton.set_icon_widget( g_image )
         self.group_toolbutton.connect( 'toggled', self.toggle_grouping )
