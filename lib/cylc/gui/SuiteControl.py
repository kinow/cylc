#!/usr/bin/env python

#C: THIS FILE IS PART OF THE CYLC SUITE ENGINE.
#C: Copyright (C) 2008-2012 Hilary Oliver, NIWA
#C:
#C: This program is free software: you can redistribute it and/or modify
#C: it under the terms of the GNU General Public License as published by
#C: the Free Software Foundation, either version 3 of the License, or
#C: (at your option) any later version.
#C:
#C: This program is distributed in the hope that it will be useful,
#C: but WITHOUT ANY WARRANTY; without even the implied warranty of
#C: MERCHANTABILITY or FITNESS FOR A PARTICULAR PURPOSE.  See the
#C: GNU General Public License for more details.
#C:
#C: You should have received a copy of the GNU General Public License
#C: along with this program.  If not, see <http://www.gnu.org/licenses/>.

import gtk
#import pygtk
#pygtk.require('2.0')
import gobject
import pango
import os, re, sys
import socket
import subprocess
import helpwindow
from cylc.suite_host import is_remote_host
from cylc.owner import is_remote_user
from combo_logviewer import combo_logviewer
from warning_dialog import warning_dialog, info_dialog
from cylc.gui.SuiteControlGraph import ControlGraph
from cylc.gui.SuiteControlLED import ControlLED
from cylc.gui.SuiteControlTree import ControlTree
from cylc.gui.graph import graph_suite_popup
from cylc.gui.stateview import DotMaker
from cylc.gui.util import get_icon, get_image_dir, get_logo
from cylc import cylc_pyro_client
from cylc.state_summary import extract_group_state
from cylc.cycle_time import ct, CycleTimeError
from cylc.TaskID import TaskID, TaskIDError
from cylc.version import cylc_version
from cylc.strftime import strftime
from option_group import controlled_option_group
from color_rotator import rotator
from cylc_logviewer import cylc_logviewer
from textload import textload
from datetime import datetime
from gcapture import gcapture_tmpfile
from cylc.task_state import task_state

def run_get_stdout( command, filter=False ):
    try:
        popen = subprocess.Popen( command, shell=True,
                stderr=subprocess.PIPE, stdout=subprocess.PIPE )
        out = popen.stdout.read()
        err = popen.stderr.read()
        res = popen.wait()
        if res < 0:
            warning_dialog( "ERROR: command terminated by signal %d\n%s" % (res, err) ).warn()
            return (False, [])
        elif res > 0:
            warning_dialog("ERROR: command failed %d\n%s" % (res,err)).warn()
            return (False, [])
    except OSError, e:
        warning_dialog("ERROR: command invocation failed %s\n%s" % (str(e),err)).warn()
        return (False, [])
    else:
        # output is a single string with newlines; but we return a list of
        # lines filtered (optionally) for a special '!cylc!' prefix.
        res = []
        for line in out.split('\n'):
            line.strip()
            if filter:
                if line.startswith( '!cylc!' ):
                    res.append(line[6:])
            else:
                res.append(line)
        return ( True, res )
    return (False, [])


class InitData(object):
    """
Class to hold initialisation data.
    """
    def __init__( self, suite, logdir, pphrase, owner, host,
            port, cylc_tmpdir, pyro_timeout, template_vars, template_vars_file ):
        self.suite = suite
        self.pphrase = pphrase
        self.host = host
        self.port = port
        self.logdir = logdir
        if pyro_timeout:
            self.pyro_timeout = float(pyro_timeout)
        else:
            self.pyro_timeout = None

        self.owner = owner
        self.cylc_tmpdir = cylc_tmpdir

        self.imagedir = get_image_dir()

        self.template_vars_opts = ""
        for tv in template_vars:
            self.template_vars_opts += " --set " + tv
        if template_vars_file:
            self.template_vars_opts += " --set-file " + template_vars_file
        self.template_vars = template_vars
        self.template_vars_file = template_vars_file

class InfoBar(gtk.VBox):
    """
Class to create an information bar.
    """

    def __init__( self, host, theme, 
                  status_changed_hook=lambda s: False ):
        super(InfoBar, self).__init__()

        self.host = host

        self.set_theme( theme )

        self._suite_states = ["empty"]
        self.state_widget = gtk.HBox()
        self._set_tooltip( self.state_widget, "states" )  

        self._status = "status..."
        self.notify_status_changed = status_changed_hook
        self.status_widget = gtk.Label()
        self._set_tooltip( self.status_widget, "status" )

        self._mode = "mode..."
        self.mode_widget = gtk.Label()
        self._set_tooltip( self.mode_widget, "mode" )

        self._runahead = ""
        self.runahead_widget = gtk.Label()
        self._set_tooltip( self.runahead_widget, "runahead limit" )

        self._time = "time..."
        self.time_widget = gtk.Label()
        self._set_tooltip( self.time_widget, "last update time" )

        self.pack_start( gtk.HSeparator(), False, False )
        
        hbox = gtk.HBox()
        self.pack_start( hbox, False, True )

        eb = gtk.EventBox()
        eb.add( self.status_widget )
        #eb.modify_bg( gtk.STATE_NORMAL, gtk.gdk.color_parse( '#fff' ) )
        hbox.pack_start( eb, False )
        
        eb = gtk.EventBox()
        hbox.pack_start( eb, True )

        eb = gtk.EventBox()
        eb.add( self.state_widget )
        hbox.pack_start( eb, False )

        eb = gtk.EventBox()
        eb.add( self.mode_widget )
        #eb.modify_bg( gtk.STATE_NORMAL, gtk.gdk.color_parse( '#fff' ) )
        hbox.pack_start( eb, False )

        eb = gtk.EventBox()
        eb.add( self.runahead_widget )
        hbox.pack_start( eb, False )

        eb = gtk.EventBox()
        eb.add( self.time_widget )
        #eb.modify_bg( gtk.STATE_NORMAL, gtk.gdk.color_parse( '#fff' ) ) 
        hbox.pack_start( eb, False )

    def set_theme( self, theme ):
        self.dots = DotMaker( theme )

    def set_mode(self, mode):
        """Set mode text."""
        if mode == self._mode:
            return False
        self._mode = mode
        gobject.idle_add( self.mode_widget.set_markup,
                          "  " + self._mode + "  " )

    def set_runahead(self, runahead):
        """Set runahead limit."""
        if runahead == self._runahead:
            return False
        self._runahead = runahead
        text = "runahead:" + str(runahead) + "h  "
        if runahead is None:
            text = ""
        gobject.idle_add( self.runahead_widget.set_text, text )

    def set_state(self, suite_states):
        """Set state text."""
        if suite_states == self._suite_states:
            return False
        self._suite_states = suite_states
        gobject.idle_add( self._set_state_widget )

    def _set_state_widget(self):
        state_info = {}
        for state in self._suite_states:
            state_info.setdefault(state, 0)
            state_info[state] += 1
        for child in self.state_widget.get_children():
            self.state_widget.remove(child)
        items = state_info.items()
        items.sort()
        items.sort( lambda x, y: cmp(y[1], x[1]) )
        for state, num in items:
            icon = self.dots.get_image( state )
            icon.show()
            self.state_widget.pack_start( icon, False, False )
            self._set_tooltip( icon, str(num) + " " + state )

    def set_status(self, status):
        """Set status text."""
        if status == self._status:
            return False
        self._status = status
        gobject.idle_add( self.status_widget.set_text, " " + self._status )
        gobject.idle_add( self.notify_status_changed, self._status )

    def set_stop_summary(self, summary_maps):
        """Set various summary info."""
        # new string format() introduced in Python 2.6
        #o>summary = "stopped with '{0}'"
        summary = "stopped with '%s'"
        glob, task, fam = summary_maps
        states = [t["state"] for t in task.values() if "state" in t]
        suite_state = "?"
        if states:
            suite_state = extract_group_state(states)
        #o>summary = summary.format(suite_state)
        summary = summary % suite_state
        num_failed = 0
        for task_id in task:
            if task[task_id].get("state") == "failed":
                num_failed += 1
        if num_failed:
            #o> summary += ": {0} failed tasks".format(num_failed)
            summary += ": %s failed tasks" % num_failed
        self.set_status(summary)
        self.set_time( strftime( glob["last_updated"], "%Y/%m/%d %H:%M:%S"))

    def set_time(self, time):
        """Set last update text."""
        if time == self._time:
            return False
        self._time = time
        time_for_display = time.strip().rsplit(".", 1)[0]
        gobject.idle_add( self.time_widget.set_text, time_for_display + " " )

    def _set_tooltip(self, widget, text):
        tooltip = gtk.Tooltips()
        tooltip.enable()
        tooltip.set_tip(widget, text)


class ControlApp(object):
    """
Main Control GUI that displays one or more views or interfaces to the suite.
    """

    DEFAULT_VIEW = "graph"
    VIEWS_ORDERED = [ "graph", "dot", "text" ]
    VIEWS = { "graph": ControlGraph,
              "dot": ControlLED,
              "text": ControlTree }
    VIEW_DESC = { "graph": "Dependency graph view",
                  "dot": "Dot summary view",
                  "text": "Detailed list view" }
    VIEW_ICON_PATHS = { "graph": "/icons/tab-graph.xpm",
                        "dot": "/icons/tab-led.xpm",
                        "text": "/icons/tab-tree.xpm" }

    def __init__( self, suite, logdir, pphrase, owner, host, port, cylc_tmpdir,
            startup_views, pyro_timeout, usercfg, template_vars, template_vars_file ):

        gobject.threads_init()
        
        self.cfg = InitData( suite, logdir, pphrase, owner, host, port,
                cylc_tmpdir, pyro_timeout, template_vars, template_vars_file )
        self.usercfg = usercfg
        self.theme_name = usercfg['use theme'] 
        self.theme = usercfg['themes'][ self.theme_name ]
        self.key_liststore = gtk.ListStore( str, gtk.gdk.Pixbuf )

        self.setup_icons()

        self.view_layout_horizontal = False

        #self.connection_lost = False # (not used)
        self.quitters = []
        self.gcapture_windows = []

        self.log_colors = rotator()

        self.window = gtk.Window(gtk.WINDOW_TOPLEVEL)
        title = self.cfg.suite
        if self.cfg.host != socket.getfqdn():
            title += " - " + self.cfg.host
        title += " - gcylc"
        self.window.set_title( title )
        self.window.set_icon(get_icon())
        self.window.modify_bg( gtk.STATE_NORMAL, gtk.gdk.color_parse( "#ddd" ))
        self.window.set_size_request(800, 500)
        self.window.connect("delete_event", self.delete_event)

        self._prev_status = None
        self.create_main_menu()

        bigbox = gtk.VBox()
        bigbox.pack_start( self.menu_bar, False )

        self.create_tool_bar()
        bigbox.pack_start( self.tool_bar_box, False, False )
        self.create_info_bar()

        self.views_parent = gtk.VBox()
        bigbox.pack_start( self.views_parent, True )
        self.setup_views(startup_views)

        hbox = gtk.HBox()
        hbox.pack_start( self.info_bar, True )
        bigbox.pack_start( hbox, False )

        self.window.add( bigbox )
        self.window.show_all()

    def setup_icons( self ):
        """Set up some extra stock icons for better PyGTK compatibility."""
        # create a new stock icon for the 'group' action
        root_img_dir = os.environ[ 'CYLC_DIR' ] + '/images/icons'
        pixbuf = gtk.gdk.pixbuf_new_from_file( root_img_dir + '/group.png' )
        grp_iconset = gtk.IconSet(pixbuf)
        pixbuf = gtk.gdk.pixbuf_new_from_file( root_img_dir + '/ungroup.png' )
        ungrp_iconset = gtk.IconSet(pixbuf)
        factory = gtk.IconFactory()
        factory.add( 'group', grp_iconset )
        factory.add( 'ungroup', ungrp_iconset )
        factory.add_default()

    def setup_views( self, startup_views=[] ):
        """Create our view containers and the startup views."""
        num_views = 2
        if not startup_views:
            startup_views = [ self.DEFAULT_VIEW ]
        self.view_containers = []
        self.current_views = []
        self.current_view_toolitems = []
        for i in range(num_views):
            self.view_containers.append(gtk.HBox())
            self.current_views.append(None)
            self.current_view_toolitems.append([])
        self.views_parent.pack_start( self.view_containers[0],
                                      expand=True, fill=True )
        for i, view in enumerate(startup_views):
            self.create_view(view, i)
            if i == 0:
                self._set_menu_view0( view )
                self._set_tool_bar_view0 ( view )
            elif i == 1:
                self._set_menu_view1( view )
                self._set_tool_bar_view1( view )

    def change_view_layout( self, horizontal=False ):
        """Switch between horizontal or vertical positioning of views."""
        self.view_layout_horizontal = horizontal
        old_pane = self.view_containers[0].get_parent()
        if not isinstance(old_pane, gtk.Paned):
            return False
        old_pane.remove( self.view_containers[0] )
        old_pane.remove( self.view_containers[1] )
        top_parent = old_pane.get_parent()
        top_parent.remove( old_pane )
        if self.view_layout_horizontal:
           new_pane = gtk.HPaned()
           extent = top_parent.get_allocation().width
        else:
           new_pane = gtk.VPaned()
           extent = top_parent.get_allocation().height
        new_pane.pack1( self.view_containers[0], resize=True, shrink=True )
        new_pane.pack2( self.view_containers[1], resize=True, shrink=True )
        new_pane.set_position( extent / 2 )
        top_parent.pack_start( new_pane, expand=True, fill=True )
        self.window.show_all()

    def set_theme( self, item ):
        """Change self.theme and then replace each view with itself"""
        if not item.get_active():
            return False
        self.theme = self.usercfg['themes'][item.theme_name]
        for view_num in range( 0, len(self.current_views)):
            self.switch_view( self.current_views[view_num].name, view_num, force=True )
        self.info_bar.set_theme( self.theme )
        self.info_bar._set_state_widget() # (to update info bar immediately)
        self.set_key_liststore()
        return False

    def _cb_change_view0_menu( self, item ):
        # This is the view menu callback for the primary view.
        if not item.get_active():
            return False
        if self.current_views[0].name == item._viewname:
            return False
        self.switch_view( item._viewname )
        self._set_tool_bar_view0( item._viewname )
        return False

    def _set_tool_bar_view0( self, viewname ):
        # Set the tool bar state for the primary view.
        model = self.tool_bar_view0.get_model()
        c_iter = model.get_iter_first()
        while c_iter is not None:
            if model.get_value(c_iter, 1) == viewname:
                index = model.get_path( c_iter )[0]
                self.tool_bar_view0.set_active( index )
                break
            c_iter = model.iter_next( c_iter )

    def _cb_change_view0_tool( self, widget ):
        # This is the tool bar callback for the primary view.
        viewname = widget.get_model().get_value(widget.get_active_iter(), 1)
        if self.current_views[0].name == viewname:
            return False
        self.switch_view( viewname)
        self._set_menu_view0( viewname )
        return False

    def _set_menu_view0( self, viewname ):
        # Set the view menu state for the primary view.
        for view_item in self.view_menu_views0:
            if ( view_item._viewname == viewname and
                 not view_item.get_active() ):
                return view_item.set_active( True )

    def _cb_change_view1_menu( self, item ):
        # This is the view menu callback for the secondary view.
        if not item.get_active():
            return False
        if self.current_views[1] is None:
            if item._viewname not in self.VIEWS:
                return False
        elif self.current_views[1].name == item._viewname:
            return False
        self.switch_view( item._viewname, view_num=1 )
        self._set_tool_bar_view1( item._viewname )
        return False

    def _set_tool_bar_view1( self, viewname ):
        # Set the tool bar state for the secondary view.
        model = self.tool_bar_view1.get_model()
        c_iter = model.get_iter_first()
        while c_iter is not None:
            if model.get_value(c_iter, 1) == viewname:
                index = model.get_path( c_iter )[0]
                self.tool_bar_view1.set_active( index )
                break
            c_iter = model.iter_next( c_iter )
        else:
            self.tool_bar_view1.set_active( 0 )

    def _cb_change_view1_tool( self, widget ):
        # This is the tool bar callback for the secondary view.
        viewname = widget.get_model().get_value(widget.get_active_iter(), 1)
        if self.current_views[1] is None:
            if viewname not in self.VIEWS:
                return False
        elif self.current_views[1].name == viewname:
            return False
        self.switch_view( viewname, view_num=1 )
        self._set_menu_view1( viewname )
        return False

    def _set_menu_view1( self, viewname ):
        # Set the view menu state for the secondary view.
        for view_item in self.view_menu_views1:
            if ( view_item._viewname == viewname and
                 not view_item.get_active() ):
                return view_item.set_active( True )
            if ( view_item._viewname not in self.VIEWS and
                 viewname not in self.VIEWS and
                 not view_item.get_active() ):
                return view_item.set_active( True )
        return False

    def _cb_change_view_align( self, widget ):
        # This is the view menu callback to toggle side-by-side layout.
        horizontal = widget.get_active()
        if self.view_layout_horizontal == horizontal:
            return False
        self.change_view_layout( widget.get_active() )
        if widget == self.layout_toolbutton:
            self.view1_align_item.set_active( horizontal )
        else:
            self.layout_toolbutton.set_active( horizontal )

    def switch_view( self, new_viewname, view_num=0, force=False ):
        """Remove a view instance and replace with a different one."""
        if new_viewname not in self.VIEWS:
            self.remove_view( view_num )
            return False
        old_position = -1
        if self.current_views[view_num] is not None:
            if not force and self.current_views[view_num].name == new_viewname:
                return False
            if view_num == 1:
                old_position = self.views_parent.get_children()[0].get_position()
            self.remove_view( view_num )
        self.create_view( new_viewname, view_num, pane_position=old_position )
        return False

    def create_view( self, viewname=None, view_num=0, pane_position=-1 ):
        """Create a view instance.
        
        Toolbars and menus must be updated, as well as pane positioning.
        
        """
        if viewname is None:
            viewname = self.DEFAULT_VIEW
        container = self.view_containers[view_num]
        self.current_views[view_num] = self.VIEWS[viewname]( 
                                                   self.cfg,
                                                   self.theme,
                                                   self.info_bar,
                                                   self.get_right_click_menu,
                                                   self.log_colors )
        view = self.current_views[view_num]
        view.name = viewname
        if view_num == 1:
            # Secondary view creation
            viewbox0 = self.view_containers[0]
            zero_parent = viewbox0.get_parent()
            zero_parent.remove( viewbox0 )
            if self.view_layout_horizontal:
                pane = gtk.HPaned()
                extent = zero_parent.get_allocation().width
            else:
                pane = gtk.VPaned()
                extent = zero_parent.get_allocation().height
            pane.pack1( viewbox0, resize=True, shrink=True )
            pane.pack2( container, resize=True, shrink=True )
            # Handle pane positioning
            if pane_position == -1:
                pane_position =  extent / 2
            pane.set_position( pane_position )
            zero_parent.pack_start(pane, expand=True, fill=True)  
        view_widgets = view.get_control_widgets()
        if view_widgets.size_request() == (0, 0):
            view_widgets.set_size_request(1, 1)      
        container.pack_start( view_widgets,
                              expand=True, fill=True )
        # Handle menu
        menu = self.views_option_menus[view_num]
        for item in menu.get_children():
            menu.remove( item )
        new_menuitems = view.get_menuitems()
        for item in new_menuitems:
            menu.append( item )
        self.views_option_menuitems[view_num].set_sensitive( True )
        # Handle toolbar
        for view_toolitems in self.current_view_toolitems[view_num]:
            for item in view_toolitems:
                self.tool_bars[view_num].remove( item )
        new_toolitems = view.get_toolitems()
        if new_toolitems:
            index = self.tool_bars[view_num].get_children().index(
                              self.view_toolitems[view_num])
        for toolitem in reversed(new_toolitems):
            self.tool_bars[view_num].insert( toolitem, index + 1)
        self.current_view_toolitems[view_num] = new_toolitems
        self.window.show_all()

    def remove_view( self, view_num ):
        """Remove a view instance."""
        self.current_views[view_num].stop()
        self.current_views[view_num] = None
        menu = self.views_option_menus[view_num]
        for item in menu.get_children():
            menu.remove( item )
        self.views_option_menuitems[view_num].set_sensitive( False )
        while len(self.current_view_toolitems[view_num]):
            self.tool_bars[view_num].remove(
                      self.current_view_toolitems[view_num].pop() )
        if view_num == 1:
            parent = self.view_containers[0].get_parent()
            parent.remove( self.view_containers[0] )
            parent.remove( self.view_containers[1] )
            top_parent = parent.get_parent()
            top_parent.remove( parent )
            top_parent.pack_start( self.view_containers[0],
                                   expand=True, fill=True )
        for child in self.view_containers[view_num].get_children():
            child.destroy()

    def quit_gcapture( self ):
        for gwindow in self.gcapture_windows:
            if not gwindow.quit_already:
                gwindow.quit( None, None )

    def quit( self ):
        self.quit_gcapture()
        for q in self.quitters:
            q.quit()
        for view in self.current_views:
            if view is not None:
                view.stop()
        gtk.main_quit()

    def delete_event(self, widget, event, data=None):
        self.quit()

    def click_exit( self, foo ):
        self.quit()

    def pause_suite( self, bt ):
        try:
            result = self.get_pyro( 'command-interface' ).put( 'hold suite' )
        except Exception, x:
            warning_dialog( x.__str__(), self.window ).warn()
        else:
            if not result[0]:
                warning_dialog( result[1], self.window ).warn()
            #else:
            #    info_dialog( result[1], self.window ).inform()

    def resume_suite( self, bt ):
        try:
            result = self.get_pyro( 'command-interface' ).put( 'release suite' )
        except Exception, x:
            warning_dialog( x.__str__(), self.window ).warn()
            return
        if not result[0]:
            warning_dialog( result[1], self.window ).warn()
        #else:
        #    info_dialog( result[1], self.window ).inform()

    def stopsuite_default( self, *args ):
        """Try to stop the suite (after currently running tasks...)."""
        try:
            result = self.get_pyro( 'command-interface' ).put( 'stop cleanly' )
        except Exception, x:
            warning_dialog( x.__str__(), self.window ).warn()
        else:
            if not result[0]:
                warning_dialog( result[1], self.window ).warn()
            #else:
            #    info_dialog( result[1], self.window ).inform()

    def stopsuite( self, bt, window,
            stop_rb, stopat_rb, stopct_rb, stoptt_rb, stopnow_rb,
            stoptag_entry, stopclock_entry, stoptask_entry ):
        stop = False
        stopat = False
        stopnow = False
        stopclock = False
        stoptask = False

        if stop_rb.get_active():
            stop = True

        elif stopat_rb.get_active():
            stopat = True
            stoptag = stoptag_entry.get_text()
            if stoptag == '':
                warning_dialog( "ERROR: No stop TAG entered", self.window ).warn()
                return
            try:
                ct(stoptag)
            except CycleTimeError,x:
                try:
                    int(stoptag)
                except ValueError:
                    warning_dialog( 'ERROR, Invalid stop tag: ' + stoptag, self.window ).warn()
                    return

        elif stopnow_rb.get_active():
            stopnow = True

        elif stopct_rb.get_active():
            stopclock = True
            stopclock_time = stopclock_entry.get_text()
            if stopclock_time == '':
                warning_dialog( "ERROR: No stop time entered", self.window ).warn()
                return
            try:
                # YYYY/MM/DD-HH:mm
                date, time = stopclock_time.split('-')
                yyyy, mm, dd = date.split('/')
                HH,MM = time.split(':')
                stop_dtime = datetime( int(yyyy), int(mm), int(dd), int(HH), int(MM) )
            except:
                warning_dialog( "ERROR: Bad datetime (YYYY/MM/DD-HH:mm): " + stopclock_time,
                                self.window ).warn()
                return

        elif stoptt_rb.get_active():
            stoptask = True
            stoptask_id = stoptask_entry.get_text()
            if stoptask_id == '':
                warning_dialog( "ERROR: No stop task ID entered", self.window ).warn()
                return
            try:
                tid = TaskID( stoptask_id )
            except TaskIDError,x:
                warning_dialog( "ERROR: Bad task ID (TASK%YYYYMMDDHH): " + stoptask_id,
                                self.window ).warn()
                return
            else:
                stoptask_id = tid.getstr()
        else:
            # SHOULD NOT BE REACHED
            warning_dialog( "ERROR: Bug in GUI?", self.window ).warn()
            return

        window.destroy()

        try:
            god = self.get_pyro( 'command-interface' )
            if stop:
                result = god.put( 'stop cleanly' )
            elif stopat:
                result = god.put( 'stop after tag', stoptag )
            elif stopnow:
                result = god.put( 'stop now' )
            elif stopclock:
                result = god.put( 'stop after clock time', stopclock_time )
            elif stoptask:
                result = god.put( 'stop after task', stoptask_id )
        except Exception, x:
            warning_dialog( x.__str__(), self.window ).warn()
        else:
            if not result[0]:
                warning_dialog( result[1], self.window ).warn()
            #else:
            #    info_dialog( result[1], self.window ).inform()

    def loadctimes( self, bt, startentry, stopentry ):
        item1 = " -i '[scheduling]initial cycle time'"
        item2 = " -i '[scheduling]final cycle time'"
        command = "cylc get-config --mark-up --host=" + self.cfg.host + \
                " " + self.cfg.template_vars_opts + " " + \
                " --owner=" + self.cfg.owner + " --one-line" + item1 + item2 + " " + \
                self.cfg.suite 
        res = run_get_stdout( command, filter=True ) # (T/F,['ct ct'])

        if res[0]:
            out1, out2 = res[1][0].split()
            if out1 == "None" and out2 == "None":  # (default value from suite.rc spec)
                info_dialog( """Initial and final cycle times have not
been defined for this suite""").inform()
            elif out1 == "None":
                info_dialog( """An initial cycle time has not
been defined for this suite""").inform()
                stopentry.set_text( out2 )
            elif out2 == "None":
                info_dialog( """A final cycle time has not
been defined for this suite""").inform()
                startentry.set_text( out1 )
            else:
                startentry.set_text( out1 )
                stopentry.set_text( out2 )
        else: 
            pass # error dialogs done by run_get_stdout()

    def startsuite( self, bt, window, 
            coldstart_rb, warmstart_rb, rawstart_rb, restart_rb,
            entry_ctime, stoptime_entry, no_reset_cb, statedump_entry,
            optgroups, mode_live_rb, mode_sim_rb, mode_dum_rb, hold_cb,
            holdtime_entry ):

        command = 'cylc control run --from-gui ' + self.cfg.template_vars_opts
        options = ''
        method = ''
        if coldstart_rb.get_active():
            method = 'coldstart'
        elif warmstart_rb.get_active():
            method = 'warmstart'
            options += ' -w'
        elif rawstart_rb.get_active():
            method = 'rawstart'
            options += ' -r'
        elif restart_rb.get_active():
            method = 'restart'
            command = 'cylc control restart --from-gui ' + self.cfg.template_vars_opts
            if no_reset_cb.get_active():
                options += ' --no-reset'

        if mode_live_rb.get_active():
            pass
        elif mode_sim_rb.get_active():
            command += ' --mode=simulation'
        elif mode_dum_rb.get_active():
            command += ' --mode=dummy'

        if self.cfg.pyro_timeout:
            command += ' --timeout=' + str(self.cfg.pyro_timeout)

        ctime = ''
        if method != 'restart':
            # start time
            ctime = entry_ctime.get_text()
            if ctime != '':
                try:
                    ct(ctime)
                except CycleTimeError,x:
                    warning_dialog( str(x), self.window ).warn()
                    return

        ste = stoptime_entry.get_text()
        if ste:
            try:
                ct(ste)
            except CycleTimeError,x:
                warning_dialog( str(x), self.window ).warn()
                return
            options += ' --until=' + ste
 
        hetxt = holdtime_entry.get_text()
        if hold_cb.get_active():
            options += ' --hold'
        elif hetxt != '':
            options += ' --hold-after=' + hetxt

        for group in optgroups:
            options += group.get_options()
        window.destroy()

        options += ' --owner=' + self.cfg.owner + ' --host=' + self.cfg.host

        command += ' ' + options + ' ' + self.cfg.suite + ' ' + ctime

        print command 

        if method == 'restart':
            if statedump_entry.get_text():
                command += ' ' + statedump_entry.get_text()

        # DEBUGGING:
        #info_dialog( "I'm about to run this command: \n" + command,
        #             self.window ).inform()
        #return

        try:
            subprocess.Popen( [command], shell=True )
        except OSError, e:
            warning_dialog( 'Error: failed to start ' + self.cfg.suite,
                    self.window ).warn()
            success = False

<<<<<<< HEAD
    def unblock_suite( self, bt ):
        try:
            self.get_pyro( 'command-interface' ).block( False )
        except Exception, x:
            warning_dialog( 'ERROR: ' + str(x), self.window ).warn()

    def block_suite( self, bt ):
        try:
            self.get_pyro( 'command-interface' ).block( True )
        except Exception, x:
            warning_dialog( 'ERROR: ' + str(x), self.window ).warn()

=======
>>>>>>> 289f1fb3
    def about( self, bt ):
        about = gtk.AboutDialog()
        if gtk.gtk_version[0] ==2:
            if gtk.gtk_version[1] >= 12:
                # set_program_name() was added in PyGTK 2.12
                about.set_program_name( "cylc" )
        about.set_version( cylc_version )
        about.set_copyright( "Copyright (C) 2008-2012 Hilary Oliver, NIWA" )

        about.set_comments( 
"""
The Cylc Suite Engine.
""" )
        #about.set_website( "http://www.niwa.co.nz" )
        about.set_logo( get_logo() )
        about.set_transient_for( self.window )
        about.run()
        about.destroy()

    def view_task_descr( self, w, e, task_id ):
        command = "cylc show --host=" + self.cfg.host + " --owner=" + \
                self.cfg.owner + " " + self.cfg.suite + " " + task_id
        foo = gcapture_tmpfile( command, self.cfg.cylc_tmpdir, 600, 400 )
        self.gcapture_windows.append(foo)
        foo.run()

    def view_task_info( self, w, e, task_id, choice ):
        if hasattr(e, "button") and e.button != 1:
            return False
        try:
            [ glbl, states, fam_states ] = self.get_pyro( 'state_summary').get_state_summary()
        except Exception, x:
            warning_dialog( str(x), self.window ).warn()
            return
        view = True
        reasons = []
        try:
            logfiles = states[ task_id ][ 'logfiles' ]
        except KeyError:
            warning_dialog( task_id + ' is no longer live', self.window ).warn()
            return False

        if len(logfiles) == 0:
            view = False
            reasons.append( task_id + ' has no associated log files' )

        if states[ task_id ][ 'state' ] == 'waiting' or \
                states[ task_id ][ 'state' ] == 'submitting' or \
                states[ task_id ][ 'state' ] == 'queued':
            view = False
            reasons.append( task_id + ' has not started running yet' )

        if not view:
            warning_dialog( '\n'.join( reasons ), self.window ).warn()
        else:
            self.popup_logview( task_id, logfiles, choice )

        return False

    def get_right_click_menu( self, task_id, hide_task=False, task_is_family=False ):
        """Return the default menu for a task."""
        menu = gtk.Menu()
        if not hide_task:
            menu_root = gtk.MenuItem( task_id )
            menu_root.set_submenu( menu )

            title_item = gtk.MenuItem( 'Task: ' + task_id.replace( "_", "__" ) )
            title_item.set_sensitive(False)
            menu.append( title_item )

        menu_items = self._get_right_click_menu_items( task_id, task_is_family )
        for item in menu_items:
            menu.append( item )

        menu.show_all()
        return menu


    def _get_right_click_menu_items( self, task_id, task_is_family=False ):
        # Return the default menu items for a task
        name, ctime = task_id.split('%')

        items = []

        ## This method of setting a custom menu item is not supported
        ## pre-PyGTK 2.16 (~Python 2.65?) due to MenuItem.set_label():
        ## cug_pdf_item = gtk.ImageMenuItem( stock_id=gtk.STOCK_EDIT )
        ## cug_pdf_item.set_label( '_PDF User Guide' )
        ## help_menu.append( cug_pdf_item )
        ## cug_pdf_item.connect( 'activate', self.browse, '--pdf' )

        if task_is_family:
            # At the moment, there are no relevant menu items.
            return []

        items.append( gtk.SeparatorMenuItem() )

        view_menu = gtk.Menu()
        view_item = gtk.ImageMenuItem( "View" )
        img = gtk.image_new_from_stock(  gtk.STOCK_DIALOG_INFO, gtk.ICON_SIZE_MENU )
        view_item.set_image(img)
        view_item.set_submenu( view_menu )
        items.append( view_item )
 
        # NOTE: we have to respond to 'button-press-event' rather than
        # 'activate' in order for sub-menus to work in the graph-view.

        info_item = gtk.ImageMenuItem( 'stdout log' )
        img = gtk.image_new_from_stock(  gtk.STOCK_DND, gtk.ICON_SIZE_MENU )
        info_item.set_image(img)
        view_menu.append( info_item )
        info_item.connect( 'button-press-event', self.view_task_info, task_id, 'stdout' )

        inf_item = gtk.ImageMenuItem( 'stderr log' )
        img = gtk.image_new_from_stock(  gtk.STOCK_DND, gtk.ICON_SIZE_MENU )
        inf_item.set_image(img)
        view_menu.append( inf_item )
        inf_item.connect( 'button-press-event', self.view_task_info, task_id, 'stderr' )

        js_item = gtk.ImageMenuItem( 'job script' )
        img = gtk.image_new_from_stock(  gtk.STOCK_DND, gtk.ICON_SIZE_MENU )
        js_item.set_image(img)
        view_menu.append( js_item )
        js_item.connect( 'button-press-event', self.view_task_info, task_id, 'job script' )

        info_item = gtk.ImageMenuItem( 'prereq\'s & outputs' )
        img = gtk.image_new_from_stock(  gtk.STOCK_DIALOG_INFO, gtk.ICON_SIZE_MENU )
        info_item.set_image(img)
        view_menu.append( info_item )
        info_item.connect( 'button-press-event', self.popup_requisites, task_id )

        js0_item = gtk.ImageMenuItem( 'run "cylc show"' )
        img = gtk.image_new_from_stock(  gtk.STOCK_DIALOG_INFO, gtk.ICON_SIZE_MENU )
        js0_item.set_image(img)
        view_menu.append( js0_item )
        js0_item.connect( 'button-press-event', self.view_task_descr, task_id )

        items.append( gtk.SeparatorMenuItem() )

        trigger_now_item = gtk.ImageMenuItem( 'Trigger Now' )
        img = gtk.image_new_from_stock(  gtk.STOCK_MEDIA_PLAY, gtk.ICON_SIZE_MENU )
        trigger_now_item.set_image(img)
        items.append( trigger_now_item )
        trigger_now_item.connect( 'activate', self.trigger_task_now, task_id )

        reset_menu = gtk.Menu()
        reset_item = gtk.ImageMenuItem( "Reset State" )
        reset_img = gtk.image_new_from_stock(  gtk.STOCK_CONVERT, gtk.ICON_SIZE_MENU )
        reset_item.set_image(reset_img)
        reset_item.set_submenu( reset_menu )
        items.append( reset_item )
        
        reset_ready_item = gtk.ImageMenuItem('"ready"' )
        reset_img = gtk.image_new_from_stock(  gtk.STOCK_CONVERT, gtk.ICON_SIZE_MENU )
        reset_ready_item.set_image(reset_img)
        reset_menu.append( reset_ready_item )
        reset_ready_item.connect( 'button-press-event', self.reset_task_state, task_id, 'ready' )

        reset_waiting_item = gtk.ImageMenuItem( '"waiting"' )
        reset_img = gtk.image_new_from_stock(  gtk.STOCK_CONVERT, gtk.ICON_SIZE_MENU )
        reset_waiting_item.set_image(reset_img)
        reset_menu.append( reset_waiting_item )
        reset_waiting_item.connect( 'button-press-event', self.reset_task_state, task_id, 'waiting' )

        reset_succeeded_item = gtk.ImageMenuItem( '"succeeded"' )
        reset_img = gtk.image_new_from_stock(  gtk.STOCK_CONVERT, gtk.ICON_SIZE_MENU )
        reset_succeeded_item.set_image(reset_img)
        reset_menu.append( reset_succeeded_item )
        reset_succeeded_item.connect( 'button-press-event', self.reset_task_state, task_id, 'succeeded' )

        reset_failed_item = gtk.ImageMenuItem( '"failed"' )
        reset_img = gtk.image_new_from_stock(  gtk.STOCK_CONVERT, gtk.ICON_SIZE_MENU )
        reset_failed_item.set_image(reset_img)
        reset_menu.append( reset_failed_item )
        reset_failed_item.connect( 'button-press-event', self.reset_task_state, task_id, 'failed' )

        spawn_item = gtk.ImageMenuItem( 'Force spawn' )
        img = gtk.image_new_from_stock(  gtk.STOCK_ADD, gtk.ICON_SIZE_MENU )
        spawn_item.set_image(img)
        items.append( spawn_item )
        spawn_item.connect( 'button-press-event', self.reset_task_state, task_id, 'spawn' )

        items.append( gtk.SeparatorMenuItem() )

        stoptask_item = gtk.ImageMenuItem( 'Hold' )
        img = gtk.image_new_from_stock(  gtk.STOCK_MEDIA_PAUSE, gtk.ICON_SIZE_MENU )
        stoptask_item.set_image(img)
        items.append( stoptask_item )
        stoptask_item.connect( 'activate', self.hold_task, task_id, True )

        unstoptask_item = gtk.ImageMenuItem( 'Release' )
        img = gtk.image_new_from_stock(  gtk.STOCK_MEDIA_PLAY, gtk.ICON_SIZE_MENU )
        unstoptask_item.set_image(img)
        items.append( unstoptask_item )
        unstoptask_item.connect( 'activate', self.hold_task, task_id, False )

        items.append( gtk.SeparatorMenuItem() )
    
        kill_item = gtk.ImageMenuItem( 'Remove after spawning' )
        img = gtk.image_new_from_stock(  gtk.STOCK_CLEAR, gtk.ICON_SIZE_MENU )
        kill_item.set_image(img)
        items.append( kill_item )
        kill_item.connect( 'activate', self.kill_task, task_id )

        kill_nospawn_item = gtk.ImageMenuItem( 'Remove without spawning' )
        img = gtk.image_new_from_stock(  gtk.STOCK_CLEAR, gtk.ICON_SIZE_MENU )
        kill_nospawn_item.set_image(img)
        items.append( kill_nospawn_item )
        kill_nospawn_item.connect( 'activate', self.kill_task_nospawn, task_id )

        purge_item = gtk.ImageMenuItem( 'Remove Tree (Recursive Purge)' )
        img = gtk.image_new_from_stock(  gtk.STOCK_DELETE, gtk.ICON_SIZE_MENU )
        purge_item.set_image(img)
        items.append( purge_item )
        purge_item.connect( 'activate', self.popup_purge, task_id )

        items.append( gtk.SeparatorMenuItem() )
    
        addprereq_item = gtk.ImageMenuItem( 'Add A Prerequisite' )
        img = gtk.image_new_from_stock(  gtk.STOCK_ADD, gtk.ICON_SIZE_MENU )
        addprereq_item.set_image(img)
        items.append( addprereq_item )
        addprereq_item.connect( 'activate', self.add_prerequisite_popup, task_id )

        return items

    def change_runahead_popup( self, b ):
        window = gtk.Window()
        window.modify_bg( gtk.STATE_NORMAL, 
                gtk.gdk.color_parse( self.log_colors.get_color()))
        window.set_border_width(5)
        window.set_title( "Change Suite Runahead Limit" )
        window.set_transient_for( self.window )
        window.set_type_hint( gtk.gdk.WINDOW_TYPE_HINT_DIALOG )
        #window.set_size_request(800, 300)

        sw = gtk.ScrolledWindow()
        sw.set_policy( gtk.POLICY_AUTOMATIC, gtk.POLICY_AUTOMATIC )

        vbox = gtk.VBox()

        label = gtk.Label( 'SUITE: ' + self.cfg.suite )
        vbox.pack_start( label, True )
 
        entry = gtk.Entry()
        #entry.connect( "activate", self.change_runahead_entry, window, task_id )

        hbox = gtk.HBox()
        label = gtk.Label( 'HOURS' )
        hbox.pack_start( label, True )
        hbox.pack_start (entry, True)
        vbox.pack_start( hbox )

        cancel_button = gtk.Button( "_Cancel" )
        cancel_button.connect("clicked", lambda x: window.destroy() )

        start_button = gtk.Button( "_Change" )
        start_button.connect("clicked", self.change_runahead, entry, window )

        help_button = gtk.Button( "_Help" )
        help_button.connect("clicked", self.command_help, "control", "set-runahead" )

        hbox = gtk.HBox()
        hbox.pack_start( cancel_button, True )
        hbox.pack_start( start_button, True)
        hbox.pack_start( help_button, True)
        vbox.pack_start( hbox )

        window.add( vbox )
        window.show_all()

    def change_runahead( self, w, entry, window ):
        ent = entry.get_text()
        if ent == '':
            limit = None
        else:
            try:
                int( ent )
            except ValueError:
                warning_dialog( 'Hours value must be integer!', self.window ).warn()
                return
            else:
                limit = ent
        window.destroy()
        try:
            result = self.get_pyro( 'command-interface' ).put( 'set runahead', limit )
        except Exception, x:
            warning_dialog( x.__str__(), self.window ).warn()
            return
        if not result[0]:
            warning_dialog( result[1], self.window ).warn()
        #else:
        #    info_dialog( result[1], self.window ).inform()

    def add_prerequisite_popup( self, b, task_id ):
        window = gtk.Window()
        window.modify_bg( gtk.STATE_NORMAL, 
                gtk.gdk.color_parse( self.log_colors.get_color()))
        window.set_border_width(5)
        window.set_title( "Add A Prequisite" )
        window.set_transient_for( self.window )
        window.set_type_hint( gtk.gdk.WINDOW_TYPE_HINT_DIALOG )
        #window.set_size_request(800, 300)

        sw = gtk.ScrolledWindow()
        sw.set_policy( gtk.POLICY_AUTOMATIC, gtk.POLICY_AUTOMATIC )

        vbox = gtk.VBox()

        label = gtk.Label( 'SUITE: ' + self.cfg.suite )
        vbox.pack_start( label, True )

        label = gtk.Label( 'TASK: ' + task_id )
        vbox.pack_start( label, True )
         
        label = gtk.Label( 'DEP (NAME%TAG or message)' )

        entry = gtk.Entry()

        hbox = gtk.HBox()
        hbox.pack_start( label, True )
        hbox.pack_start (entry, True)
        vbox.pack_start( hbox )

        cancel_button = gtk.Button( "_Cancel" )
        cancel_button.connect("clicked", lambda x: window.destroy() )

        start_button = gtk.Button( "_Add" )
        start_button.connect("clicked", self.add_prerequisite, entry, window, task_id )

        help_button = gtk.Button( "_Help" )
        help_button.connect("clicked", self.command_help, "control", "depend" )

        hbox = gtk.HBox()
        hbox.pack_start( start_button, True)
        hbox.pack_start( help_button, True )
        hbox.pack_start( cancel_button, True )
        vbox.pack_start( hbox )

        window.add( vbox )
        window.show_all()

    def add_prerequisite( self, w, entry, window, task_id ):
        dep = entry.get_text()
        m = re.match( '^(\w+)%(\w+)$', dep )
        if m:
            #name, ctime = m.groups()
            msg = dep + ' succeeded'
        else:
            msg = dep

        try:
            (name, cycle ) = task_id.split('%')
        except ValueError:
            warning_dialog( "ERROR, Task or Group ID must be NAME%YYYYMMDDHH",
                            self.window ).warn()
            return
        try:
            ct(cycle)
        except CycleTimeError,x:
            warning_dialog( str(x), self.window ).warn()
            return

        window.destroy()
        try:
            result = self.get_pyro( 'command-interface' ).put( 'add prerequisite', task_id, msg )
        except Exception, x:
            warning_dialog( x.__str__(), self.window ).warn()
            return
        if not result[0]:
            warning_dialog( result[1], self.window ).warn()
        #else:
        #    info_dialog( result[1], self.window ).inform()

    def update_tb( self, tb, line, tags = None ):
        if tags:
            tb.insert_with_tags( tb.get_end_iter(), line, *tags )
        else:
            tb.insert( tb.get_end_iter(), line )

    def popup_requisites( self, w, e, task_id ):
        try:
            result = self.get_pyro( 'suite-info' ).get( 'task requisites', [ task_id ] )
        except Exception,x:
            warning_dialog(str(x), self.window).warn()
            return

        if result:
            # (else no tasks were found at all -suite shutting down)
            if task_id not in result:
                warning_dialog( 
                    "Task proxy " + task_id + " not found in " + self.cfg.suite + \
                 ".\nTasks are removed once they are no longer needed.",
                 self.window ).warn()
                return

        window = gtk.Window()
        window.set_title( task_id + " State" )
        #window.modify_bg( gtk.STATE_NORMAL, 
        #       gtk.gdk.color_parse( self.log_colors.get_color()))
        window.set_size_request(600, 400)
        window.set_transient_for( self.window )
        window.set_type_hint( gtk.gdk.WINDOW_TYPE_HINT_DIALOG )

        sw = gtk.ScrolledWindow()
        sw.set_policy( gtk.POLICY_AUTOMATIC, gtk.POLICY_AUTOMATIC )

        vbox = gtk.VBox()
        quit_button = gtk.Button( "_Close" )
        quit_button.connect("clicked", lambda x: window.destroy() )
        vbox.pack_start( sw )
        vbox.pack_start( quit_button, False )

        textview = gtk.TextView()
        textview.set_border_width(5)
        textview.modify_bg( gtk.STATE_NORMAL, gtk.gdk.color_parse( "#fff" ))
        textview.set_editable( False )
        sw.add( textview )
        window.add( vbox )
        tb = textview.get_buffer()

        blue = tb.create_tag( None, foreground = "blue" )
        red = tb.create_tag( None, foreground = "red" )
        bold = tb.create_tag( None, weight = pango.WEIGHT_BOLD )
        
        self.update_tb( tb, 'TASK ', [bold] )
        self.update_tb( tb, task_id, [bold, blue])
        self.update_tb( tb, ' in SUITE ', [bold] )
        self.update_tb( tb, self.cfg.suite + '\n\n', [bold, blue])

        [ pre, out, extra_info ] = result[ task_id ]

        self.update_tb( tb, 'Prerequisites', [bold])
        #self.update_tb( tb, ' blue => satisfied,', [blue] )
        self.update_tb( tb, ' (' )
        self.update_tb( tb, 'red', [red] )
        self.update_tb( tb, '=> NOT satisfied)\n') 

        if len( pre ) == 0:
            self.update_tb( tb, ' - (None)\n' )
        for item in pre:
            [ msg, state ] = item
            if state:
                tags = None
            else:
                tags = [red]
            self.update_tb( tb, ' - ' + msg + '\n', tags )

        self.update_tb( tb, '\nOutputs', [bold] )
        self.update_tb( tb, ' (' )
        self.update_tb( tb, 'red', [red] )
        self.update_tb( tb, '=> NOT completed)\n') 

        if len( out ) == 0:
            self.update_tb( tb, ' - (None)\n')
        for item in out:
            [ msg, state ] = item
            if state:
                tags = []
            else:
                tags = [red]
            self.update_tb( tb, ' - ' + msg + '\n', tags )

        if len( extra_info.keys() ) > 0:
            self.update_tb( tb, '\nOther\n', [bold] )
            for item in extra_info:
                self.update_tb( tb, ' - ' + item + ': ' + str( extra_info[ item ] ) + '\n' )

        self.update_tb( tb, '\nNOTE: ', [bold] )
        self.update_tb( tb, ''' for tasks that have triggered already, prerequisites are 
shown here in the state they were in at the time of triggering.''' )

        #window.connect("delete_event", lv.quit_w_e)
        window.show_all()

    def on_popup_quit( self, b, lv, w ):
        lv.quit()
        self.quitters.remove( lv )
        w.destroy()

    def hold_task( self, b, task_id, stop=True ):
        if stop:
            msg = "hold " + task_id + "?"
        else:
            msg = "release " + task_id + "?"

        prompt = gtk.MessageDialog( self.window, gtk.DIALOG_MODAL,
                                    gtk.MESSAGE_QUESTION,
                                    gtk.BUTTONS_OK_CANCEL, msg )

        prompt.add_button( gtk.STOCK_HELP, gtk.RESPONSE_HELP )
        response = prompt.run()

        while response == gtk.RESPONSE_HELP:
            if stop:
                self.command_help( "control", "hold" )
            else:
                self.command_help( "control", "release" )
            response = prompt.run()

        prompt.destroy()
        if response != gtk.RESPONSE_OK:
            return
        try:
            if stop:
                result = self.get_pyro( 'command-interface' ).put( 'hold task', task_id )
            else:
                result = self.get_pyro( 'command-interface' ).put( 'release task', task_id )
        except Exception, x:
            # the suite was probably shut down by another process
            warning_dialog( x.__str__(), self.window ).warn()
            return

        if not result[0]:
            warning_dialog( result[1], self.window ).warn()
        #else:
        #    info_dialog( result[1], self.window ).inform()

    def trigger_task_now( self, b, task_id ):
        msg = "trigger " + task_id + " now?"
        prompt = gtk.MessageDialog( self.window, gtk.DIALOG_MODAL,
                                    gtk.MESSAGE_QUESTION, gtk.BUTTONS_OK_CANCEL, msg )

        prompt.add_button( gtk.STOCK_HELP, gtk.RESPONSE_HELP )
        response = prompt.run()

        while response == gtk.RESPONSE_HELP:
            self.command_help( "control", "trigger" )
            response = prompt.run()

        prompt.destroy()
        if response != gtk.RESPONSE_OK:
            return
        try:
            result = self.get_pyro( 'command-interface' ).put( 'trigger task', task_id )
        except Exception, x:
            # the suite was probably shut down by another process
            warning_dialog( x.__str__(), self.window ).warn()
            return
        if not result[0]:
            warning_dialog( result[1], self.window ).warn()
        #else:
        #    info_dialog( result[1], self.window ).inform()

    def reset_task_state( self, b, e, task_id, state ):
        if hasattr(e, "button") and e.button != 1:
            return False
        msg = "reset " + task_id + " to " + state +"?"
        prompt = gtk.MessageDialog( self.window, gtk.DIALOG_MODAL,
                                    gtk.MESSAGE_QUESTION,
                                    gtk.BUTTONS_OK_CANCEL, msg )

        prompt.add_button( gtk.STOCK_HELP, gtk.RESPONSE_HELP )
        response = prompt.run()

        while response == gtk.RESPONSE_HELP:
            self.command_help( "control", "reset" )
            response = prompt.run()

        prompt.destroy()
        if response != gtk.RESPONSE_OK:
            return
        try:
            result = self.get_pyro( 'command-interface' ).put( 'reset task state', task_id, state )
        except Exception, x:
            # the suite was probably shut down by another process
            warning_dialog( x.__str__(), self.window ).warn()
            return
        if not result[0]:
            warning_dialog( result[1], self.window ).warn()
        #else:
        #    info_dialog( result[1], self.window ).inform()

    def kill_task( self, b, task_id ):
        msg = "remove " + task_id + " (after spawning)?"

        prompt = gtk.MessageDialog( self.window, gtk.DIALOG_MODAL, gtk.MESSAGE_QUESTION,
                                    gtk.BUTTONS_OK_CANCEL, msg )

        prompt.add_button( gtk.STOCK_HELP, gtk.RESPONSE_HELP )
        response = prompt.run()

        while response == gtk.RESPONSE_HELP:
            self.command_help( "control", "remove" )
            response = prompt.run()

        prompt.destroy()
        if response != gtk.RESPONSE_OK:
            return
        try:
            result = self.get_pyro( 'command-interface'  ). put( 'kill task', True, task_id )
        except Exception, x:
            warning_dialog(str(x), self.window).warn()
            return
        if not result[0]:
            warning_dialog( result[1], self.window ).warn()
        #else:
        #    info_dialog( result[1], self.window ).inform()
 
    def kill_task_nospawn( self, b, task_id ):
        msg = "remove " + task_id + " (without spawning)?"
        prompt = gtk.MessageDialog( self.window, gtk.DIALOG_MODAL,
                                    gtk.MESSAGE_QUESTION, gtk.BUTTONS_OK_CANCEL, msg )

        prompt.add_button( gtk.STOCK_HELP, gtk.RESPONSE_HELP )
        response = prompt.run()

        while response == gtk.RESPONSE_HELP:
            self.command_help( "control", "remove" )
            response = prompt.run()

        prompt.destroy()
        if response != gtk.RESPONSE_OK:
            return
        try:
            result = self.get_pyro( 'command-interface' ).put( 'kill task', False, task_id )
        except Exception, x:
            warning_dialog(str(x), self.window).warn()
            return
        if not result[0]:
            warning_dialog( result[1], self.window ).warn()
        #else:
        #    info_dialog( result[1], self.window ).inform()

    def purge_cycle_entry( self, e, w, task_id ):
        stop = e.get_text()
        w.destroy()
        try:
            result = self.get_pyro( 'command-interface' ).put( 'purge tree', task_id, stop )
        except Exception, x:
            warning_dialog(str(x), self.window).warn()
            return
        if not result[0]:
            warning_dialog( result[1], self.window ).warn()
        #else:
        #    info_dialog( result[1], self.window ).inform()

    def purge_cycle_button( self, b, e, w, task_id ):
        stop = e.get_text()
        w.destroy()
        try:
            result = self.get_pyro( 'command-interface' ).put( 'purge tree', task_id, stop )
        except Exception, x:
            warning_dialog(str(x), self.window).warn()
            return
        if not result[0]:
            warning_dialog( result[1], self.window ).warn()
        #else:
        #    info_dialog( result[1], self.window ).inform()

    def stopsuite_popup( self, b ):
        window = gtk.Window()
        window.modify_bg( gtk.STATE_NORMAL, 
                gtk.gdk.color_parse( self.log_colors.get_color()))
        window.set_border_width(5)
        window.set_title( "Stop Suite")
        window.set_transient_for( self.window )
        window.set_type_hint( gtk.gdk.WINDOW_TYPE_HINT_DIALOG )

        vbox = gtk.VBox()

        flabel = gtk.Label( "SUITE: " + self.cfg.suite )
        vbox.pack_start (flabel, True)

        flabel = gtk.Label( "Stop the suite when?" )
        vbox.pack_start (flabel, True)


        stop_rb = gtk.RadioButton( None, "After running tasks have finished" )
        vbox.pack_start (stop_rb, True)
        stopnow_rb = gtk.RadioButton( stop_rb, "NOW (beware of orphaned tasks!)" )
        vbox.pack_start (stopnow_rb, True)
        stopat_rb = gtk.RadioButton( stop_rb, "After all tasks have passed a given TAG" )
        vbox.pack_start (stopat_rb, True)

        st_box = gtk.HBox()
        label = gtk.Label( "STOP (CYCLE or INT')" )
        st_box.pack_start( label, True )
        stoptime_entry = gtk.Entry()
        stoptime_entry.set_max_length(14)
        stoptime_entry.set_sensitive(False)
        label.set_sensitive(False)
        st_box.pack_start (stoptime_entry, True)
        vbox.pack_start( st_box )

        stopct_rb = gtk.RadioButton( stop_rb, "After a given wall clock time" )
        vbox.pack_start (stopct_rb, True)

        sc_box = gtk.HBox()
        label = gtk.Label( 'STOP (YYYY/MM/DD-HH:mm)' )
        sc_box.pack_start( label, True )
        stopclock_entry = gtk.Entry()
        stopclock_entry.set_max_length(16)
        stopclock_entry.set_sensitive(False)
        label.set_sensitive(False)
        sc_box.pack_start (stopclock_entry, True)
        vbox.pack_start( sc_box )

        stoptt_rb = gtk.RadioButton( stop_rb, "After a given task finishes" )
        vbox.pack_start (stoptt_rb, True)
  
        stop_rb.set_active(True)

        tt_box = gtk.HBox()
        label = gtk.Label( 'STOP (task NAME%TAG)' )
        tt_box.pack_start( label, True )
        stoptask_entry = gtk.Entry()
        stoptask_entry.set_sensitive(False)
        label.set_sensitive(False)
        tt_box.pack_start (stoptask_entry, True)
        vbox.pack_start( tt_box )

        stop_rb.connect( "toggled", self.stop_method, "stop", st_box, sc_box, tt_box )
        stopat_rb.connect( "toggled", self.stop_method, "stopat", st_box, sc_box, tt_box )
        stopnow_rb.connect( "toggled", self.stop_method, "stopnow", st_box, sc_box, tt_box )
        stopct_rb.connect( "toggled", self.stop_method, "stopclock", st_box, sc_box, tt_box )
        stoptt_rb.connect( "toggled", self.stop_method, "stoptask", st_box, sc_box, tt_box )

        cancel_button = gtk.Button( "_Cancel" )
        cancel_button.connect("clicked", lambda x: window.destroy() )

        stop_button = gtk.Button( "_Stop" )
        stop_button.connect("clicked", self.stopsuite, window,
                stop_rb, stopat_rb, stopct_rb, stoptt_rb, stopnow_rb,
                stoptime_entry, stopclock_entry, stoptask_entry )

        help_button = gtk.Button( "_Help" )
        help_button.connect("clicked", self.command_help, "control", "stop" )

        hbox = gtk.HBox()
        hbox.pack_start( stop_button, False )
        hbox.pack_end( cancel_button, False )
        hbox.pack_end( help_button, False )
        vbox.pack_start( hbox )

        window.add( vbox )
        window.show_all()

    def stop_method( self, b, meth, st_box, sc_box, tt_box  ):
        for ch in st_box.get_children() + sc_box.get_children() + tt_box.get_children():
            ch.set_sensitive( False )
        if meth == 'stopat':
            for ch in st_box.get_children():
                ch.set_sensitive( True )
        elif meth == 'stopclock':
            for ch in sc_box.get_children():
                ch.set_sensitive( True )
        elif meth == 'stoptask':
            for ch in tt_box.get_children():
                ch.set_sensitive( True )

    def hold_cb_toggled( self, b, box ):
        if b.get_active():
            box.set_sensitive(False)
        else:
            box.set_sensitive(True)

    def startup_method( self, b, meth, ic_box, is_box, no_reset_cb ):
        if meth in ['cold', 'warm', 'raw']:
            for ch in ic_box.get_children():
                ch.set_sensitive( True )
            for ch in is_box.get_children():
                ch.set_sensitive( False )
            no_reset_cb.set_sensitive(False)
        else:
            # restart
            for ch in ic_box.get_children():
                ch.set_sensitive( False )
            for ch in is_box.get_children():
                ch.set_sensitive( True )
            no_reset_cb.set_sensitive(True)

    def startsuite_popup( self, b ):
        window = gtk.Window()
        window.modify_bg( gtk.STATE_NORMAL, 
                gtk.gdk.color_parse( self.log_colors.get_color()))
        window.set_border_width(5)
        window.set_title( "Start Suite '" + self.cfg.suite + "'")
        window.set_transient_for( self.window )
        window.set_type_hint( gtk.gdk.WINDOW_TYPE_HINT_DIALOG )

        vbox = gtk.VBox()

        box = gtk.HBox()
        label = gtk.Label( 'Run mode' )
        box.pack_start(label,True)
        mode_live_rb = gtk.RadioButton( None, "live" )
        box.pack_start (mode_live_rb, True)
        mode_sim_rb = gtk.RadioButton( mode_live_rb, "simulation" )
        box.pack_start (mode_sim_rb, True)
        mode_dum_rb = gtk.RadioButton( mode_live_rb, "dummy" )
        box.pack_start (mode_dum_rb, True)
        mode_live_rb.set_active(True)
        vbox.pack_start( box )
 
        box = gtk.HBox()
        coldstart_rb = gtk.RadioButton( None, "Cold Start" )
        box.pack_start (coldstart_rb, True)
        warmstart_rb = gtk.RadioButton( coldstart_rb, "Warm Start" )
        box.pack_start (warmstart_rb, True)
        rawstart_rb = gtk.RadioButton( coldstart_rb, "Raw Start" )
        box.pack_start (rawstart_rb, True)
        restart_rb = gtk.RadioButton( coldstart_rb, "Restart" )
        box.pack_start (restart_rb, True)
        coldstart_rb.set_active(True)
        vbox.pack_start( box )

        ic_box = gtk.HBox()
        label = gtk.Label( 'START (cycle)' )
        ic_box.pack_start( label, True )
        ctime_entry = gtk.Entry()
        ctime_entry.set_max_length(14)
        ic_box.pack_start (ctime_entry, True)
        vbox.pack_start( ic_box )

        fc_box = gtk.HBox()
        label = gtk.Label( 'STOP (cycle, optional)' )
        fc_box.pack_start( label, True )
        stoptime_entry = gtk.Entry()
        stoptime_entry.set_max_length(14)
        fc_box.pack_start (stoptime_entry, True)
        vbox.pack_start( fc_box )

        load_button = gtk.Button( "_Load START and STOP from suite definition" )
        load_button.connect("clicked", self.loadctimes, ctime_entry, stoptime_entry )
        vbox.pack_start(load_button)

        is_box = gtk.HBox()
        label = gtk.Label( 'FILE (state dump, optional)' )
        is_box.pack_start( label, True )
        statedump_entry = gtk.Entry()
        statedump_entry.set_text( 'state' )
        statedump_entry.set_sensitive( False )
        label.set_sensitive( False )
        is_box.pack_start (statedump_entry, True)
        vbox.pack_start(is_box)

        no_reset_cb = gtk.CheckButton( "Don't reset failed tasks to 'ready'" )
        no_reset_cb.set_active(False)
        no_reset_cb.set_sensitive(False)
        vbox.pack_start (no_reset_cb, True)

        coldstart_rb.connect( "toggled", self.startup_method, "cold", ic_box, is_box, no_reset_cb )
        warmstart_rb.connect( "toggled", self.startup_method, "warm", ic_box, is_box, no_reset_cb )
        rawstart_rb.connect ( "toggled", self.startup_method, "raw",  ic_box, is_box, no_reset_cb )
        restart_rb.connect(   "toggled", self.startup_method, "re",   ic_box, is_box, no_reset_cb )
        
        hold_cb = gtk.CheckButton( "Hold on start-up" )
  
        hold_box = gtk.HBox()
        label = gtk.Label( 'Hold after (cycle)' )
        hold_box.pack_start( label, True )
        holdtime_entry = gtk.Entry()
        holdtime_entry.set_max_length(14)
        hold_box.pack_start (holdtime_entry, True)

        vbox.pack_start( hold_cb )
        vbox.pack_start( hold_box )

        hold_cb.connect( "toggled", self.hold_cb_toggled, hold_box )

        hbox = gtk.HBox()
        debug_group = controlled_option_group( "Debug", "--debug" )
        debug_group.pack( hbox )

        refgen_group = controlled_option_group( "Ref-log", "--reference-log" )
        refgen_group.pack( hbox )

        reftest_group = controlled_option_group( "Ref-test", "--reference-test" )
        reftest_group.pack( hbox )

        vbox.pack_start(hbox)

        optgroups = [ debug_group, refgen_group, reftest_group ]

        cancel_button = gtk.Button( "_Cancel" )
        cancel_button.connect("clicked", lambda x: window.destroy() )

        start_button = gtk.Button( "_Start" )
        start_button.connect("clicked", self.startsuite, window,
                coldstart_rb, warmstart_rb, rawstart_rb, restart_rb,
                ctime_entry, stoptime_entry, no_reset_cb,
                statedump_entry, optgroups, mode_live_rb, mode_sim_rb,
                mode_dum_rb, hold_cb, holdtime_entry )

        help_run_button = gtk.Button( "_Help Run" )
        help_run_button.connect("clicked", self.command_help, "control", "run" )

        help_restart_button = gtk.Button( "_Help Restart" )
        help_restart_button.connect("clicked", self.command_help, "control", "restart" )

        hbox = gtk.HBox()
        hbox.pack_start( start_button, False )
        hbox.pack_end( cancel_button, False )
        hbox.pack_end( help_run_button, False )
        hbox.pack_end( help_restart_button, False )
        vbox.pack_start( hbox )

        window.add( vbox )
        window.show_all()

    def popup_purge( self, b, task_id ):
        window = gtk.Window()
        window.modify_bg( gtk.STATE_NORMAL, 
                gtk.gdk.color_parse( self.log_colors.get_color()))
        window.set_border_width(5)
        window.set_title( "Purge " + task_id )
        window.set_transient_for( self.window )
        window.set_type_hint( gtk.gdk.WINDOW_TYPE_HINT_DIALOG )
        #window.set_size_request(800, 300)

        sw = gtk.ScrolledWindow()
        sw.set_policy( gtk.POLICY_AUTOMATIC, gtk.POLICY_AUTOMATIC )

        vbox = gtk.VBox()
        label = gtk.Label( 'stop cycle (inclusive)' )

        entry = gtk.Entry()
        entry.set_max_length(14)
        entry.connect( "activate", self.purge_cycle_entry, window, task_id )

        hbox = gtk.HBox()
        hbox.pack_start( label, True )
        hbox.pack_start (entry, True)
        vbox.pack_start( hbox )

        start_button = gtk.Button( "_Purge" )
        start_button.connect("clicked", self.purge_cycle_button, entry, window, task_id )

        help_button = gtk.Button( "_Help" )
        help_button.connect("clicked", self.command_help, "control", "purge" )

        cancel_button = gtk.Button( "_Cancel" )
        cancel_button.connect("clicked", lambda x: window.destroy() )

        hbox = gtk.HBox()
        hbox.pack_start( start_button, True)
        hbox.pack_start( help_button, True)
        hbox.pack_start( cancel_button, True )
        vbox.pack_start( hbox )

        window.add( vbox )
        window.show_all()

    def ctime_entry_popup( self, b, callback, title ):
        window = gtk.Window()
        window.modify_bg( gtk.STATE_NORMAL, 
                gtk.gdk.color_parse( self.log_colors.get_color()))
        window.set_border_width(5)
        window.set_title( title )
        window.set_transient_for( self.window )
        window.set_type_hint( gtk.gdk.WINDOW_TYPE_HINT_DIALOG )
        #window.set_size_request(800, 300)

        sw = gtk.ScrolledWindow()
        sw.set_policy( gtk.POLICY_AUTOMATIC, gtk.POLICY_AUTOMATIC )

        vbox = gtk.VBox()

        hbox = gtk.HBox()
        label = gtk.Label( 'Cycle Time' )
        hbox.pack_start( label, True )
        entry_ctime = gtk.Entry()
        entry_ctime.set_max_length(14)
        hbox.pack_start (entry_ctime, True)
        vbox.pack_start(hbox)

        go_button = gtk.Button( "Go" )
        go_button.connect("clicked", callback, window, entry_ctime )
        vbox.pack_start(go_button)
 
        window.add( vbox )
        window.show_all()

    def insert_task_popup( self, b ):
        window = gtk.Window()
        window.modify_bg( gtk.STATE_NORMAL, 
                gtk.gdk.color_parse( self.log_colors.get_color()))
        window.set_border_width(5)
        window.set_title( "Insert Task" )
        window.set_transient_for( self.window )
        window.set_type_hint( gtk.gdk.WINDOW_TYPE_HINT_DIALOG )
        #window.set_size_request(800, 300)

        sw = gtk.ScrolledWindow()
        sw.set_policy( gtk.POLICY_AUTOMATIC, gtk.POLICY_AUTOMATIC )

        vbox = gtk.VBox()

        label = gtk.Label( 'SUITE: ' + self.cfg.suite )
        vbox.pack_start( label, True )
 
        hbox = gtk.HBox()
        label = gtk.Label( 'TASK (NAME%TAG)' )
        hbox.pack_start( label, True )
        entry_taskorgroup = gtk.Entry()
        hbox.pack_start (entry_taskorgroup, True)
        vbox.pack_start(hbox)

        hbox = gtk.HBox()
        label = gtk.Label( 'STOP (optional final tag, temporary tasks)' )
        hbox.pack_start( label, True )
        entry_stoptag = gtk.Entry()
        entry_stoptag.set_max_length(14)
        hbox.pack_start (entry_stoptag, True)
        vbox.pack_start(hbox)
 
        help_button = gtk.Button( "_Help" )
        help_button.connect("clicked", self.command_help, "control", "insert" )

        hbox = gtk.HBox()
        insert_button = gtk.Button( "_Insert" )
        insert_button.connect("clicked", self.insert_task, window, entry_taskorgroup, entry_stoptag )
        cancel_button = gtk.Button( "_Cancel" )
        cancel_button.connect("clicked", lambda x: window.destroy() )
        hbox.pack_start(insert_button, False)
        hbox.pack_end(cancel_button, False)
        hbox.pack_end(help_button, False)
        vbox.pack_start( hbox )

        window.add( vbox )
        window.show_all()

    def insert_task( self, w, window, entry_taskorgroup, entry_stoptag ):
        torg = entry_taskorgroup.get_text()
        if torg == '':
            warning_dialog( "Enter task or group ID", self.window ).warn()
            return
        else:
            try:
                tid = TaskID( torg )
            except TaskIDError,x:
                warning_dialog( str(x), self.window ).warn()
                return
            else:
                torg= tid.getstr()

        stoptag = entry_stoptag.get_text()
        if stoptag != '':
            try:
                ct(stoptag)
            except CycleTimeError,x:
                warning_dialog( str(x), self.window ).warn()
                return
        window.destroy()
        if stoptag == '':
            stop = None
        else:
            stop = stoptag
        try:
            result = self.get_pyro( 'command-interface' ).put( 'insert task', torg, stop )
        except Exception, x:
            warning_dialog( x.__str__(), self.window ).warn()
            return
        if not result[0]:
            warning_dialog( result[1], self.window ).warn()
        #else:
        #    info_dialog( result[1], self.window ).inform()

    def reload_suite( self, w ):
        msg = """Reload the suite definition.
This allows you change task runtime configuration and add
or remove task definitions without restarting the suite."""
        prompt = gtk.MessageDialog( self.window, gtk.DIALOG_MODAL,
                                    gtk.MESSAGE_QUESTION,
                                    gtk.BUTTONS_OK_CANCEL, msg )

        prompt.add_button( gtk.STOCK_HELP, gtk.RESPONSE_HELP )
        response = prompt.run()

        while response == gtk.RESPONSE_HELP:
            self.command_help( "control", "reload" )
            response = prompt.run()

        prompt.destroy()
        if response != gtk.RESPONSE_OK:
            return

        command = "cylc reload -f --host=" + self.cfg.host + " --owner=" + self.cfg.owner + " " + self.cfg.suite
        foo = gcapture_tmpfile( command, self.cfg.cylc_tmpdir, 600, 400 )
        self.gcapture_windows.append(foo)
        foo.run()

    def nudge_suite( self, w ):
        try:
            result = self.get_pyro( 'command-interface' ).put( 'nudge suite' )
        except Exception, x:
            warning_dialog( str(x), self.window ).warn()
            return False
        if not result:
            warning_dialog( 'Failed to nudge the suite', self.window ).warn()

    def popup_logview( self, task_id, logfiles, choice='stdout' ):
        # TO DO: choice is dirty hack to separate the task job script,
        # stdout, and stderr file; we should do this properly by storing them
        # separately in the task proxy, or at least separating them in
        # the suite state summary.
        window = gtk.Window()
        window.modify_bg( gtk.STATE_NORMAL, 
                gtk.gdk.color_parse( self.log_colors.get_color()))
        window.set_border_width(5)
        window.set_transient_for( self.window )
        window.set_type_hint( gtk.gdk.WINDOW_TYPE_HINT_DIALOG )
        logs = []
        jsfound = False
        err = []
        out = []
        for f in logfiles:
            if f.endswith('.err'):
                err.append(f)
            elif f.endswith('.out'):
                out.append(f)
            else:
                js = f

        # for re-tries this sorts in time order due to filename:
        err.sort( reverse=True )
        out.sort( reverse=True )
        window.set_size_request(800, 300)
        if choice == 'job script':
            window.set_title( task_id + ": Task Job Script" )
            lv = textload( task_id, js )

        else:
            if choice == 'stdout':
                logs = out + err
            elif choice == 'stderr':
                logs = err + out

            window.set_title( task_id + ": Task Logs" )
            lv = combo_logviewer( task_id, logs )
        #print "ADDING to quitters: ", lv
        self.quitters.append( lv )

        window.add( lv.get_widget() )

        #state_button = gtk.Button( "Interrogate" )
        #state_button.connect("clicked", self.popup_requisites, task_id )
 
        quit_button = gtk.Button( "_Close" )
        quit_button.connect("clicked", self.on_popup_quit, lv, window )
        
        lv.hbox.pack_start( quit_button, False )
        #lv.hbox.pack_start( state_button )

        window.connect("delete_event", lv.quit_w_e)
        window.show_all()

    def _set_tooltip( self, widget, tip_text ):
        tooltip = gtk.Tooltips()
        tooltip.enable()
        tooltip.set_tip( widget, tip_text )

    def create_main_menu( self ):
        self.menu_bar = gtk.MenuBar()

        file_menu = gtk.Menu()

        file_menu_root = gtk.MenuItem( '_File' )
        file_menu_root.set_submenu( file_menu )

        exit_item = gtk.ImageMenuItem( 'E_xit (Disconnect From Suite)' )
        img = gtk.image_new_from_stock(  gtk.STOCK_QUIT, gtk.ICON_SIZE_MENU )
        exit_item.set_image(img)
        exit_item.connect( 'activate', self.click_exit )
        file_menu.append( exit_item )

        self.view_menu = gtk.Menu()
        view_menu_root = gtk.MenuItem( '_View' )
        view_menu_root.set_submenu( self.view_menu )

        self.view1_align_item = gtk.CheckMenuItem( label="Toggle views _side-by-side" )
        self._set_tooltip( self.view1_align_item, "Toggle horizontal layout of views." )
        self.view1_align_item.connect( 'toggled', self._cb_change_view_align )
        self.view_menu.append( self.view1_align_item )

        self.view_menu.append( gtk.SeparatorMenuItem() )

        key_item = gtk.ImageMenuItem( "Show task state key" )
        dots = DotMaker( self.theme )
        img = dots.get_image( "running" )
        key_item.set_image(img)
        self._set_tooltip( key_item, "The meaning of each task state color" )
        self.view_menu.append( key_item )
        key_item.connect( 'activate', self.popup_key )

        theme_item = gtk.ImageMenuItem( 'Theme' )
        img = gtk.image_new_from_stock(  gtk.STOCK_SELECT_COLOR, gtk.ICON_SIZE_MENU )
        theme_item.set_image(img)
        self.view_menu.append( theme_item )
        thememenu = gtk.Menu()
        theme_item.set_submenu(thememenu)

        theme_items = {}
        theme = "classic"
        theme_items[theme] = gtk.RadioMenuItem( label=theme )
        thememenu.append( theme_items[theme] )
        self._set_tooltip( theme_items[theme], theme + " task state theme" )
        theme_items[theme].theme_name = theme
        for theme in self.usercfg['themes']:
            if theme == "classic":
                continue
            theme_items[theme] = gtk.RadioMenuItem( group=theme_items['classic'], label=theme )
            thememenu.append( theme_items[theme] )
            self._set_tooltip( theme_items[theme], theme + " task state theme" )
            theme_items[theme].theme_name = theme

        # set_active then connect, to avoid causing an unnecessary toggle now.
        theme_items[ self.theme_name ].set_active(True)
        for theme in self.usercfg['themes']:
            theme_items[theme].connect( 'toggled', self.set_theme )

        self.view_menu.append( gtk.SeparatorMenuItem() )

        graph_view0_item = gtk.RadioMenuItem( label="1 - _Graph View" )
        self.view_menu.append( graph_view0_item )
        self._set_tooltip( graph_view0_item, self.VIEW_DESC["graph"] + " - primary panel" )
        graph_view0_item._viewname = "graph"
        graph_view0_item.set_active( self.DEFAULT_VIEW == "graph" )

        dot_view0_item = gtk.RadioMenuItem( group=graph_view0_item, label="1 - _Dot View" )
        self.view_menu.append( dot_view0_item )
        self._set_tooltip( dot_view0_item, self.VIEW_DESC["dot"] + " - primary panel" )
        dot_view0_item._viewname = "dot"
        dot_view0_item.set_active( self.DEFAULT_VIEW == "dot" )

        text_view0_item = gtk.RadioMenuItem( group=graph_view0_item, label="1 - _Text View" )
        self.view_menu.append( text_view0_item )
        self._set_tooltip( text_view0_item, self.VIEW_DESC["text"] + " - primary panel" )
        text_view0_item._viewname = "text"
        text_view0_item.set_active( self.DEFAULT_VIEW == "text" )

        graph_view0_item.connect( 'toggled', self._cb_change_view0_menu )
        dot_view0_item.connect( 'toggled', self._cb_change_view0_menu )
        text_view0_item.connect( 'toggled', self._cb_change_view0_menu )
        self.view_menu_views0 = [ graph_view0_item, dot_view0_item, text_view0_item ]
        
        self.views_option_menuitems = [ gtk.MenuItem(  "1 - _Options" ) ]
        self.views_option_menus = [gtk.Menu()]
        self.views_option_menuitems[0].set_submenu( self.views_option_menus[0] )
        self._set_tooltip( self.views_option_menuitems[0], "Options for primary panel" )
        self.view_menu.append( self.views_option_menuitems[0] )
        
        self.view_menu.append( gtk.SeparatorMenuItem() )
        
        no_view1_item = gtk.RadioMenuItem( label="2 - Off" )
        no_view1_item.set_active( True )
        self.view_menu.append( no_view1_item )
        self._set_tooltip( no_view1_item, "Switch off secondary view panel" )
        no_view1_item._viewname = "None"
        no_view1_item.connect( 'toggled', self._cb_change_view1_menu )

        graph_view1_item = gtk.RadioMenuItem( group=no_view1_item, label="2 - Grap_h View" )
        self.view_menu.append( graph_view1_item )
        self._set_tooltip( graph_view1_item, self.VIEW_DESC["graph"] + " - secondary panel" )
        graph_view1_item._viewname = "graph"
        graph_view1_item.connect( 'toggled', self._cb_change_view1_menu )

        dot_view1_item = gtk.RadioMenuItem( group=no_view1_item, label="2 - Dot _View" )
        self.view_menu.append( dot_view1_item )
        self._set_tooltip( dot_view1_item, self.VIEW_DESC["dot"] + " - secondary panel" )
        dot_view1_item._viewname = "dot"
        dot_view1_item.connect( 'toggled', self._cb_change_view1_menu )

        text_view1_item = gtk.RadioMenuItem( group=no_view1_item, label="2 - Te_xt View" )
        self.view_menu.append( text_view1_item )
        self._set_tooltip( text_view1_item, self.VIEW_DESC["text"] + " - secondary panel" )
        text_view1_item._viewname = "text"
        text_view1_item.connect( 'toggled', self._cb_change_view1_menu )

        self.view_menu_views1 = [ no_view1_item,
                                  graph_view1_item,
                                  dot_view1_item,
                                  text_view1_item ]

        self.views_option_menuitems.append( gtk.MenuItem(  "2 - O_ptions" ) )
        self.views_option_menus.append( gtk.Menu() )
        self._set_tooltip( self.views_option_menuitems[1], "Options for secondary panel" )
        self.views_option_menuitems[1].set_submenu( self.views_option_menus[1] )
        self.view_menu.append( self.views_option_menuitems[1] )

        start_menu = gtk.Menu()
        start_menu_root = gtk.MenuItem( '_Control' )
        start_menu_root.set_submenu( start_menu )

        self.run_menuitem = gtk.ImageMenuItem( '_Run Suite ... ' )
        img = gtk.image_new_from_stock(  gtk.STOCK_MEDIA_PLAY, gtk.ICON_SIZE_MENU )
        self.run_menuitem.set_image(img)
        start_menu.append( self.run_menuitem )
        self.run_menuitem.connect( 'activate', self.startsuite_popup )

        self.pause_menuitem = gtk.ImageMenuItem( '_Hold Suite (pause)' )
        img = gtk.image_new_from_stock(  gtk.STOCK_MEDIA_PAUSE, gtk.ICON_SIZE_MENU )
        self.pause_menuitem.set_image(img)
        start_menu.append( self.pause_menuitem )
        self.pause_menuitem.connect( 'activate', self.pause_suite )

        self.unpause_menuitem = gtk.ImageMenuItem( 'R_elease Suite (unpause)' )
        img = gtk.image_new_from_stock(  gtk.STOCK_MEDIA_PLAY, gtk.ICON_SIZE_MENU )
        self.unpause_menuitem.set_image(img)
        start_menu.append( self.unpause_menuitem )
        self.unpause_menuitem.connect( 'activate', self.resume_suite )

        self.stop_menuitem = gtk.ImageMenuItem( '_Stop Suite ... ' )
        img = gtk.image_new_from_stock( gtk.STOCK_MEDIA_STOP, gtk.ICON_SIZE_MENU )
        self.stop_menuitem.set_image(img)
        start_menu.append( self.stop_menuitem )
        self.stop_menuitem.connect( 'activate', self.stopsuite_popup )

        start_menu.append( gtk.SeparatorMenuItem() )

        nudge_item = gtk.ImageMenuItem( '_Nudge (updates times)' )
        img = gtk.image_new_from_stock(  gtk.STOCK_REFRESH, gtk.ICON_SIZE_MENU )
        nudge_item.set_image(img)
        start_menu.append( nudge_item )
        nudge_item.connect( 'activate', self.nudge_suite  )

        reload_item = gtk.ImageMenuItem( 'Re_load Suite Definition ...' )
        img = gtk.image_new_from_stock(  gtk.STOCK_CDROM, gtk.ICON_SIZE_MENU )
        reload_item.set_image(img)
        start_menu.append( reload_item )
        reload_item.connect( 'activate', self.reload_suite  )

        insert_item = gtk.ImageMenuItem( '_Insert Task(s) ...' )
        img = gtk.image_new_from_stock(  gtk.STOCK_PASTE, gtk.ICON_SIZE_MENU )
        insert_item.set_image(img)
        start_menu.append( insert_item )
        insert_item.connect( 'activate', self.insert_task_popup )

        start_menu.append( gtk.SeparatorMenuItem() )

        runahead_item = gtk.ImageMenuItem( '_Change Runahead Limit ...' )
        img = gtk.image_new_from_stock(  gtk.STOCK_JUMP_TO, gtk.ICON_SIZE_MENU )
        runahead_item.set_image(img)
        start_menu.append( runahead_item )
        runahead_item.connect( 'activate', self.change_runahead_popup )

        tools_menu = gtk.Menu()
        tools_menu_root = gtk.MenuItem( '_Tools' )
        tools_menu_root.set_submenu( tools_menu )

        val_item = gtk.ImageMenuItem( 'Suite _Validate' )
        img = gtk.image_new_from_stock(  gtk.STOCK_APPLY, gtk.ICON_SIZE_MENU )
        val_item.set_image(img)
        tools_menu.append( val_item )
        val_item.connect( 'activate', self.run_suite_validate )

        info_item = gtk.ImageMenuItem( 'Suite _Info' )
        img = gtk.image_new_from_stock(  gtk.STOCK_DIALOG_INFO, gtk.ICON_SIZE_MENU )
        info_item.set_image(img)
        tools_menu.append( info_item )
        info_item.connect( 'activate', self.run_suite_info )

        graph_item = gtk.ImageMenuItem( 'Suite _Graph' )
        img = gtk.image_new_from_stock(  gtk.STOCK_SELECT_COLOR, gtk.ICON_SIZE_MENU )
        graph_item.set_image(img)
        tools_menu.append( graph_item )
        graphmenu = gtk.Menu()
        graph_item.set_submenu(graphmenu)

        gtree_item = gtk.MenuItem( '_Dependencies' )
        graphmenu.append( gtree_item )
        gtree_item.connect( 'activate', self.run_suite_graph, False )

        gns_item = gtk.MenuItem( '_Namespaces' )
        graphmenu.append( gns_item )
        gns_item.connect( 'activate', self.run_suite_graph, True )

        list_item = gtk.ImageMenuItem( 'Suite _List' )
        img = gtk.image_new_from_stock(  gtk.STOCK_INDEX, gtk.ICON_SIZE_MENU )
        list_item.set_image(img)
        tools_menu.append( list_item )
        list_menu = gtk.Menu()
        list_item.set_submenu( list_menu )
 
        flat_item = gtk.MenuItem( '_Tasks' )
        list_menu.append( flat_item )
        flat_item.connect( 'activate', self.run_suite_list )

        tree_item = gtk.MenuItem( '_Namespaces' )
        list_menu.append( tree_item )
        tree_item.connect( 'activate', self.run_suite_list, '-t' )

        log_item = gtk.ImageMenuItem( 'Suite Std_out' )
        img = gtk.image_new_from_stock(  gtk.STOCK_DND, gtk.ICON_SIZE_MENU )
        log_item.set_image(img)
        tools_menu.append( log_item )
        log_item.connect( 'activate', self.run_suite_log, 'out' )

        out_item = gtk.ImageMenuItem( 'Suite Std_err' )
        img = gtk.image_new_from_stock(  gtk.STOCK_DND, gtk.ICON_SIZE_MENU )
        out_item.set_image(img)
        tools_menu.append( out_item )
        out_item.connect( 'activate', self.run_suite_log, 'err' )

        log_item = gtk.ImageMenuItem( 'Suite _Log' )
        img = gtk.image_new_from_stock(  gtk.STOCK_DND, gtk.ICON_SIZE_MENU )
        log_item.set_image(img)
        tools_menu.append( log_item )
        log_item.connect( 'activate', self.run_suite_log, 'log' )

        view_item = gtk.ImageMenuItem( 'Suite _View' )
        img = gtk.image_new_from_stock(  gtk.STOCK_EDIT, gtk.ICON_SIZE_MENU )
        view_item.set_image(img)
        tools_menu.append( view_item )
        subviewmenu = gtk.Menu()
        view_item.set_submenu(subviewmenu)

        rw_item = gtk.MenuItem( '_Raw' )
        subviewmenu.append( rw_item )
        rw_item.connect( 'activate', self.run_suite_view, 'raw' )
 
        viewi_item = gtk.MenuItem( '_Inlined' )
        subviewmenu.append( viewi_item )
        viewi_item.connect( 'activate', self.run_suite_view, 'inlined' )
 
        viewp_item = gtk.MenuItem( '_Processed' )
        subviewmenu.append( viewp_item )
        viewp_item.connect( 'activate', self.run_suite_view, 'processed' )

        edit_item = gtk.ImageMenuItem( 'Suite _Edit' )
        img = gtk.image_new_from_stock(  gtk.STOCK_EDIT, gtk.ICON_SIZE_MENU )
        edit_item.set_image(img)
        tools_menu.append( edit_item )
        edit_menu = gtk.Menu()
        edit_item.set_submenu(edit_menu)

        raw_item = gtk.MenuItem( '_Raw' )
        edit_menu.append( raw_item )
        raw_item.connect( 'activate', self.run_suite_edit, False )

        inl_item = gtk.MenuItem( '_Inlined' )
        edit_menu.append( inl_item )
        inl_item.connect( 'activate', self.run_suite_edit, True )

        help_menu = gtk.Menu()
        help_menu_root = gtk.MenuItem( '_Help' )
        help_menu_root.set_submenu( help_menu )

        guide_item = gtk.ImageMenuItem( '_GUI Quick Guide' )
        img = gtk.image_new_from_stock(  gtk.STOCK_HELP, gtk.ICON_SIZE_MENU )
        guide_item.set_image(img)
        help_menu.append( guide_item )
        guide_item.connect( 'activate', helpwindow.userguide )

        doc_menu = gtk.Menu()
        doc_item = gtk.ImageMenuItem( "_Documentation" )
        img = gtk.image_new_from_stock(  gtk.STOCK_COPY, gtk.ICON_SIZE_MENU )
        doc_item.set_image(img)
        doc_item.set_submenu( doc_menu )
        help_menu.append(doc_item)

        item = gtk.ImageMenuItem( 'Print document locations' )
        img = gtk.image_new_from_stock(  gtk.STOCK_COPY, gtk.ICON_SIZE_MENU )
        item.set_image(img)
        doc_menu.append( item )
        item.connect( 'activate', self.browse, '' )
 
        doc_menu.append( gtk.SeparatorMenuItem() )
 
        cug_html_item = gtk.ImageMenuItem( '(file://) HTML Documentation Index' )
        img = gtk.image_new_from_stock(  gtk.STOCK_DND, gtk.ICON_SIZE_MENU )
        cug_html_item.set_image(img)
        doc_menu.append( cug_html_item )
        cug_html_item.connect( 'activate', self.browse, '--view=html-multi' )

        cug_pdf_item = gtk.ImageMenuItem( '(file://) PDF User Guide' )
        img = gtk.image_new_from_stock(  gtk.STOCK_EDIT, gtk.ICON_SIZE_MENU )
        cug_pdf_item.set_image(img)
        doc_menu.append( cug_pdf_item )
        cug_pdf_item.connect( 'activate', self.browse, '--view=pdf' )
  
        cug_html_item = gtk.ImageMenuItem( '(file://) _Multi Page HTML User Guide' )
        img = gtk.image_new_from_stock(  gtk.STOCK_DND_MULTIPLE, gtk.ICON_SIZE_MENU )
        cug_html_item.set_image(img)
        doc_menu.append( cug_html_item )
        cug_html_item.connect( 'activate', self.browse, '--view=html-multi' )

        cug_shtml_item = gtk.ImageMenuItem( '(file://) _Single Page HTML User Guide' )
        img = gtk.image_new_from_stock(  gtk.STOCK_DND, gtk.ICON_SIZE_MENU )
        cug_shtml_item.set_image(img)
        doc_menu.append( cug_shtml_item )
        cug_shtml_item.connect( 'activate', self.browse, '--view=html-single' )

        doc_menu.append( gtk.SeparatorMenuItem() )

        cug_www_item = gtk.ImageMenuItem( '(http://) Local Document Index' )
        img = gtk.image_new_from_stock(  gtk.STOCK_JUMP_TO, gtk.ICON_SIZE_MENU )
        cug_www_item.set_image(img)
        doc_menu.append( cug_www_item )
        cug_www_item.connect( 'activate', self.browse, '--view=local-index' )
 
        cug_www_item = gtk.ImageMenuItem( '(http://) _Internet Home Page' )
        img = gtk.image_new_from_stock(  gtk.STOCK_JUMP_TO, gtk.ICON_SIZE_MENU )
        cug_www_item.set_image(img)
        doc_menu.append( cug_www_item )
        cug_www_item.connect( 'activate', self.browse, '--view=www-homepage' )
 
        #cug_www_item = gtk.ImageMenuItem( '(http://) Internet Document Index' )
        #img = gtk.image_new_from_stock(  gtk.STOCK_JUMP_TO, gtk.ICON_SIZE_MENU )
        #cug_www_item.set_image(img)
        #doc_menu.append( cug_www_item )
        #cug_www_item.connect( 'activate', self.browse, '--view=www-index' )

        chelp_menu = gtk.ImageMenuItem( '_Command Help' )
        img = gtk.image_new_from_stock(  gtk.STOCK_EXECUTE, gtk.ICON_SIZE_MENU )
        chelp_menu.set_image(img)
        help_menu.append( chelp_menu )
        self.construct_command_menu( chelp_menu )


        about_item = gtk.ImageMenuItem( '_About' )
        img = gtk.image_new_from_stock(  gtk.STOCK_ABOUT, gtk.ICON_SIZE_MENU )
        about_item.set_image(img)
        help_menu.append( about_item )
        about_item.connect( 'activate', self.about )

        self.menu_bar.append( file_menu_root )
        self.menu_bar.append( view_menu_root )
        self.menu_bar.append( start_menu_root )
        self.menu_bar.append( tools_menu_root )
        self.menu_bar.append( help_menu_root )

    def construct_command_menu( self, menu ):
        ## # JUST CONTROL COMMANDS:
        ## com_menu = gtk.Menu()
        ## menu.set_submenu( com_menu )
        ## cout = subprocess.Popen( ["cylc", "category=control" ], stdout=subprocess.PIPE ).communicate()[0]
        ## commands = cout.rstrip().split()
        ## for command in commands:
        ##     if command == "gcylc":
        ##         continue
        ##     bar_item = gtk.MenuItem( command )
        ##     com_menu.append( bar_item )
        ##     bar_item.connect( 'activate', self.command_help, "control", command )
        # ALL COMMANDS
        # ALL COMMANDS
        cat_menu = gtk.Menu()
        menu.set_submenu( cat_menu )

        cylc_help_item = gtk.MenuItem( 'cylc' )
        cat_menu.append( cylc_help_item )
        cylc_help_item.connect( 'activate', self.command_help )

        cout = subprocess.Popen( ["cylc", "categories"], stdout=subprocess.PIPE ).communicate()[0]
        categories = cout.rstrip().split()
        for category in categories: 
            foo_item = gtk.MenuItem( category )
            cat_menu.append( foo_item )
            com_menu = gtk.Menu()
            foo_item.set_submenu( com_menu )
            cout = subprocess.Popen( ["cylc", "category="+category ], stdout=subprocess.PIPE ).communicate()[0]
            commands = cout.rstrip().split()
            for command in commands:
                bar_item = gtk.MenuItem( command )
                com_menu.append( bar_item )
                bar_item.connect( 'activate', self.command_help, category, command )

    def create_tool_bar( self ):
        """Create the tool bar for the control GUI."""
        self.tool_bars = [ gtk.Toolbar(), gtk.Toolbar() ]
        views = self.VIEWS_ORDERED
        self.tool_bar_view0 = gtk.ComboBox()
        self.tool_bar_view1 = gtk.ComboBox()
        pixlist0 = gtk.ListStore( gtk.gdk.Pixbuf, str )
        pixlist1 = gtk.ListStore( gtk.gdk.Pixbuf, str, bool, bool )
        view_items = []
        for v in views:
             pixbuf = gtk.gdk.pixbuf_new_from_file( self.cfg.imagedir + self.VIEW_ICON_PATHS[v] )
             pixlist0.append( ( pixbuf, v ) )
             pixlist1.append( ( pixbuf, v, True, False ) )
        pixlist1.insert( 0, ( pixbuf, "None", False, True ) )
        # Primary view chooser
        self.tool_bar_view0.set_model( pixlist0 )
        cell_pix0 = gtk.CellRendererPixbuf()
        self.tool_bar_view0.pack_start( cell_pix0 )
        self.tool_bar_view0.add_attribute( cell_pix0, "pixbuf", 0 )
        self.tool_bar_view0.set_active(0)
        self.tool_bar_view0.connect( "changed", self._cb_change_view0_tool )
        self._set_tooltip( self.tool_bar_view0, "Change primary view" )
        self.view_toolitems = [ gtk.ToolItem() ]
        self.view_toolitems[0].add( self.tool_bar_view0 )
        # Secondary view chooser
        self.tool_bar_view1.set_model( pixlist1 )
        cell_pix1 = gtk.CellRendererPixbuf()
        cell_text1 = gtk.CellRendererText()
        self.tool_bar_view1.pack_start( cell_pix1 )
        self.tool_bar_view1.pack_start( cell_text1 )
        self.tool_bar_view1.add_attribute( cell_pix1, "pixbuf", 0 )
        self.tool_bar_view1.add_attribute( cell_text1, "text", 1 )
        self.tool_bar_view1.add_attribute( cell_pix1, "visible", 2 )
        self.tool_bar_view1.add_attribute( cell_text1, "visible", 3 )
        self.tool_bar_view1.set_active(0)
        self.tool_bar_view1.connect( "changed", self._cb_change_view1_tool )
        self._set_tooltip( self.tool_bar_view1, "Change secondary view" )
        self.view_toolitems.append( gtk.ToolItem() )
        self.view_toolitems[1].add( self.tool_bar_view1 )
        # Horizontal layout toggler
        self.layout_toolbutton = gtk.ToggleToolButton()
        image1 = gtk.image_new_from_stock( gtk.STOCK_GOTO_FIRST, gtk.ICON_SIZE_MENU )
        image2 = gtk.image_new_from_stock( gtk.STOCK_GOTO_LAST, gtk.ICON_SIZE_MENU )
        im_box = gtk.HBox()
        im_box.pack_start( image1, expand=False, fill=False )
        im_box.pack_start( image2, expand=False, fill=False )
        self.layout_toolbutton.set_icon_widget( im_box )
        self.layout_toolbutton.connect( "toggled", self._cb_change_view_align )
        self.layout_toolbutton.set_active( self.view_layout_horizontal )
        self._set_tooltip( self.layout_toolbutton,
                           "Toggle side-by-side layout of views." )
        toggle_layout_toolitem = gtk.ToolItem()
        toggle_layout_toolitem.add( self.layout_toolbutton )
        # Insert the view choosers
        view0_label_item = gtk.ToolItem()
        view0_label_item.add( gtk.Label("View 1: ") )
        self._set_tooltip( view0_label_item, "Configure primary view" )
        view1_label_item = gtk.ToolItem()
        view1_label_item.add( gtk.Label("View 2: ") )
        self._set_tooltip( view1_label_item, "Configure secondary view" )
        self.tool_bars[1].insert( self.view_toolitems[1], 0 )
        self.tool_bars[1].insert( view1_label_item, 0 )
        self.tool_bars[0].insert( self.view_toolitems[0], 0 )
        self.tool_bars[0].insert( view0_label_item, 0 )
        self.tool_bars[0].insert( gtk.SeparatorToolItem(), 0 )
        self.tool_bars[0].insert( toggle_layout_toolitem, 0 )
        self.tool_bars[0].insert( gtk.SeparatorToolItem(), 0 )
        stop_icon = gtk.image_new_from_stock( gtk.STOCK_MEDIA_STOP,
                                              gtk.ICON_SIZE_SMALL_TOOLBAR )
        self.stop_toolbutton = gtk.ToolButton( icon_widget=stop_icon )
        tooltip = gtk.Tooltips()
        tooltip.enable()
        tooltip.set_tip( self.stop_toolbutton, 
"""Stop Suite after all running tasks finish.
For more Stop options use the Control menu.""" )
        self.stop_toolbutton.connect( "clicked", self.stopsuite_default )
        self.tool_bars[0].insert(self.stop_toolbutton, 0)

        run_icon = gtk.image_new_from_stock( gtk.STOCK_MEDIA_PLAY,
                                             gtk.ICON_SIZE_SMALL_TOOLBAR )
        self.run_pause_toolbutton = gtk.ToolButton( icon_widget=run_icon )
        self.run_pause_toolbutton.click_func = self.startsuite_popup
        tooltip = gtk.Tooltips()
        tooltip.enable()
        tooltip.set_tip( self.run_pause_toolbutton, "Run Suite..." )
        self.run_pause_toolbutton.connect( "clicked", lambda w: w.click_func( w ) )
        self.tool_bars[0].insert(self.run_pause_toolbutton, 0)
        self.tool_bar_box = gtk.HPaned()
        self.tool_bar_box.pack1( self.tool_bars[0], resize=True, shrink=True )
        self.tool_bar_box.pack2( self.tool_bars[1], resize=True, shrink=True )

    def _alter_status_toolbar_menu( self, new_status ):
        # Handle changes in status for some toolbar/menuitems.
        if new_status == self._prev_status:
            return False
        self._prev_status = new_status
        if "connected" in new_status:
            self.stop_toolbutton.set_sensitive( False )
            return False
        run_ok = bool( "stopped" in new_status )
        pause_ok = bool( "running" in new_status )
        unpause_ok = bool( "held" in new_status or "stopping" in new_status )
        stop_ok = bool( "stopped" not in new_status )
        self.run_menuitem.set_sensitive( run_ok )
        self.pause_menuitem.set_sensitive( pause_ok )
        self.unpause_menuitem.set_sensitive( unpause_ok )
        self.stop_menuitem.set_sensitive( stop_ok )
        self.stop_toolbutton.set_sensitive( stop_ok and 
                                            "stopping" not in new_status )
        if pause_ok:
            icon = gtk.STOCK_MEDIA_PAUSE
            tip_text = "Hold Suite (pause)"
            click_func = self.pause_suite
        elif run_ok:
            icon = gtk.STOCK_MEDIA_PLAY
            tip_text = "Run Suite ..."
            click_func = self.startsuite_popup
        elif unpause_ok:
            icon = gtk.STOCK_MEDIA_PLAY
            tip_text = "Release Suite (unpause)"
            click_func = self.resume_suite
        else:
            # how do we end up here?
            self.run_pause_toolbutton.set_sensitive( False )
            return False
        icon_widget = gtk.image_new_from_stock( icon,
                                                gtk.ICON_SIZE_SMALL_TOOLBAR )
        icon_widget.show()
        self.run_pause_toolbutton.set_icon_widget( icon_widget )
        tip_tuple = gtk.tooltips_data_get( self.run_pause_toolbutton )
        if tip_tuple is None:
            tips = gtk.Tooltips()
            tips.enable()
            tips.set_tip( self.run_pause_toolbutton, tip_text )
        self.run_pause_toolbutton.click_func = click_func

    def create_info_bar( self ):
        self.info_bar = InfoBar( self.cfg.host, self.theme,
                                 self._alter_status_toolbar_menu )

    def popup_key( self, b ):
        window = gtk.Window()
        window.set_border_width(5)
        window.set_title( "" )
        window.set_transient_for( self.window )
        window.set_type_hint( gtk.gdk.WINDOW_TYPE_HINT_DIALOG )

        vbox = gtk.VBox()

        treeview = gtk.TreeView( self.key_liststore )
        treeview.set_headers_visible(False)
        treeview.get_selection().set_mode( gtk.SELECTION_NONE )
        tvc = gtk.TreeViewColumn( None )

        self.set_key_liststore()

        cellpb = gtk.CellRendererPixbuf()
        cell = gtk.CellRendererText()

        tvc.pack_start( cellpb, False )
        tvc.pack_start( cell, True )

        tvc.set_attributes( cellpb, pixbuf=1 )
        tvc.set_attributes( cell, text=0 )

        treeview.append_column( tvc )

        window.add( treeview )
        window.show_all()

    def set_key_liststore( self ):
        dotm = DotMaker( self.theme )
        self.key_liststore.clear()
        for state in task_state.legal:
            dot = dotm.get_icon( state )
            self.key_liststore.append( [ state, dot ] )

    #def check_connection( self ):
    #    # called on a timeout in the gtk main loop, tell the log viewer
    #    # to reload if the connection has been lost and re-established,
    #    # which probably means the cylc suite was shutdown and
    #    # restarted.
    #    try:
    #        cylc_pyro_client.ping( self.cfg.host, self.cfg.port )
    #    except Pyro.errors.ProtocolError:
    #        print "NO CONNECTION"
    #        self.connection_lost = True
    #    else:
    #        print "CONNECTED"
    #        if self.connection_lost:
    #            #print "------>INITIAL RECON"
    #            self.connection_lost = False
    #    # always return True so that we keep getting called
    #    return True

    def get_pyro( self, object ):
        return cylc_pyro_client.client( self.cfg.suite,
                self.cfg.pphrase, self.cfg.owner, self.cfg.host,
                self.cfg.pyro_timeout, self.cfg.port ).get_proxy( object )

    def run_suite_validate( self, w ):
        command = ( "cylc validate -v " + self.get_remote_run_opts() + \
                " --notify-completion " + self.cfg.template_vars_opts + \
                " " + self.cfg.suite )
        foo = gcapture_tmpfile( command, self.cfg.cylc_tmpdir, 700 )
        self.gcapture_windows.append(foo)
        foo.run()
        return False

    def run_suite_edit( self, w, inlined=False):
        extra = ''
        if inlined:
            extra = '-i '
        command = ( "cylc edit --notify-completion -g" + " " + \
                self.cfg.template_vars_opts + " " + self.get_remote_run_opts() + \
                    " " + extra + ' ' + self.cfg.suite )
        foo = gcapture_tmpfile( command, self.cfg.cylc_tmpdir )
        self.gcapture_windows.append(foo)
        foo.run()
        return False

    def run_suite_graph( self, w, show_ns=False ):
        if show_ns:
            command = ( "cylc graph --notify-completion --namespaces " + \
                        self.cfg.template_vars_opts + " " + self.get_remote_run_opts() + \
                        " " + self.cfg.suite )
            foo = gcapture_tmpfile( command, self.cfg.cylc_tmpdir )
            self.gcapture_windows.append(foo)
            foo.run()
        else:
            # don't bother getting [visualization] start and stop cycles
            # from the suite definition to insert in the popup. The
            # suite has to be parsed again for the graph and doing that
            # twice is bad for very large suites. (We could provide a
            # load button as the suite start popup does).
            graph_suite_popup( self.cfg.suite, self.command_help, None, None,
                               self.get_remote_run_opts(), self.gcapture_windows,
                               self.cfg.cylc_tmpdir,
                               self.cfg.template_vars_opts,
                               parent_window=self.window )

    def run_suite_info( self, w ):
        command = ( "cylc show --notify-completion" + self.get_remote_run_opts() + \
                    " " + self.cfg.suite )
        foo = gcapture_tmpfile( command, self.cfg.cylc_tmpdir, 600, 400 )
        self.gcapture_windows.append(foo)
        foo.run()

    def run_suite_list( self, w, opt='' ):
        command = ( "cylc list " + self.get_remote_run_opts() + " " + opt + \
                    " --notify-completion " + " " + self.cfg.template_vars_opts + " " + self.cfg.suite )
        foo = gcapture_tmpfile( command, self.cfg.cylc_tmpdir, 600, 600 )
        self.gcapture_windows.append(foo)
        foo.run()

    def run_suite_log( self, w, type='log' ):
        if is_remote_host( self.cfg.host ) or is_remote_user( self.cfg.owner ):
            if type == 'out':
                xopts = ' --stdout '
            elif type == 'err':
                xopts == ' --stderr '
            else:
                xopts = ' '

            warning_dialog( \
"""The full-function GUI log viewer is only available
for local suites; I will call "cylc cat-log" instead.""" ).warn()
            command = ( "cylc cat-log --notify-completion" + self.get_remote_run_opts() + \
                        xopts + self.cfg.suite )
            foo = gcapture_tmpfile( command, self.cfg.cylc_tmpdir )
            self.gcapture_windows.append(foo)
            foo.run()
            return

        task_name_list = [] # To Do
        # assumes suite out, err, and log are in the same location:
        foo = cylc_logviewer( type, self.cfg.logdir, task_name_list )
        self.quitters.append(foo)

    def run_suite_view( self, w, method ):
        extra = ''
        if method == 'inlined':
            extra = ' -i'
        elif method == 'processed':
            extra = ' -j'

        command = ( "cylc view --notify-completion -g " + self.get_remote_run_opts() + \
                    " " + extra + " " + self.cfg.template_vars_opts + " " + self.cfg.suite )
        foo = gcapture_tmpfile( command, self.cfg.cylc_tmpdir, 400 )
        self.gcapture_windows.append(foo)
        foo.run()
        return False

    def get_remote_run_opts( self ):
        return " --host=" + self.cfg.host + " --owner=" + self.cfg.owner

    def browse( self, b, option='' ):
        command = 'cylc documentation ' + option
        foo = gcapture_tmpfile( command, self.cfg.cylc_tmpdir, 700 )
        self.gcapture_windows.append(foo)
        foo.run()

    def command_help( self, w, cat='', com='' ):
        command = "cylc " + cat + " " + com + " help"
        foo = gcapture_tmpfile( command, self.cfg.cylc_tmpdir, 700, 600 )
        self.gcapture_windows.append(foo)
        foo.run()<|MERGE_RESOLUTION|>--- conflicted
+++ resolved
@@ -621,7 +621,7 @@
 
     def pause_suite( self, bt ):
         try:
-            result = self.get_pyro( 'command-interface' ).put( 'hold suite' )
+            result = self.get_pyro( 'command-interface' ).put( 'hold suite now' )
         except Exception, x:
             warning_dialog( x.__str__(), self.window ).warn()
         else:
@@ -854,21 +854,6 @@
                     self.window ).warn()
             success = False
 
-<<<<<<< HEAD
-    def unblock_suite( self, bt ):
-        try:
-            self.get_pyro( 'command-interface' ).block( False )
-        except Exception, x:
-            warning_dialog( 'ERROR: ' + str(x), self.window ).warn()
-
-    def block_suite( self, bt ):
-        try:
-            self.get_pyro( 'command-interface' ).block( True )
-        except Exception, x:
-            warning_dialog( 'ERROR: ' + str(x), self.window ).warn()
-
-=======
->>>>>>> 289f1fb3
     def about( self, bt ):
         about = gtk.AboutDialog()
         if gtk.gtk_version[0] ==2:
@@ -1374,7 +1359,7 @@
             return
         try:
             if stop:
-                result = self.get_pyro( 'command-interface' ).put( 'hold task', task_id )
+                result = self.get_pyro( 'command-interface' ).put( 'hold task now', task_id )
             else:
                 result = self.get_pyro( 'command-interface' ).put( 'release task', task_id )
         except Exception, x:
